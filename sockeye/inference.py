# Copyright 2017 Amazon.com, Inc. or its affiliates. All Rights Reserved.
#
# Licensed under the Apache License, Version 2.0 (the "License"). You may not
# use this file except in compliance with the License. A copy of the License
# is located at
#
#     http://aws.amazon.com/apache2.0/
# 
# or in the "license" file accompanying this file. This file is distributed on
# an "AS IS" BASIS, WITHOUT WARRANTIES OR CONDITIONS OF ANY KIND, either
# express or implied. See the License for the specific language governing
# permissions and limitations under the License.

"""
Code for inference/translation
"""
import logging
import os
from typing import Dict, List, NamedTuple, Optional, Tuple

import mxnet as mx
import numpy as np

import sockeye.bleu
import sockeye.constants as C
import sockeye.data_io
import sockeye.model
import sockeye.utils
import sockeye.vocab
from sockeye.attention import AttentionState
from sockeye.decoder import DecoderState

logger = logging.getLogger(__name__)


class InferenceModel(sockeye.model.SockeyeModel):
    """
    InferenceModel is a SockeyeModel that supports three operations used for inference/decoding:

        (1) Encoder forward call: encode source sentence and return initial decoder states, given a bucket_key.
        (2) Decoder forward call: single decoder step: predict next word.
        (3) Return decoder data shapes, given a bucket key.

    :param model_folder: Folder to load model from.
    :param context: MXNet context to bind modules to.
    :param fused: Whether to use FusedRNNCell (CuDNN). Only works with GPU context.
    :param max_input_len: Maximum input length.
    :param beam_size: Beam size.
    :param checkpoint: Checkpoint to load. If None, finds best parameters in model_folder.
    :param softmax_temperature: Optional parameter to control steepness of softmax distribution.
    """

    def __init__(self,
                 model_folder: str,
                 context: mx.context.Context,
                 fused: bool,
                 max_input_len: Optional[int],
                 beam_size: int,
                 checkpoint: Optional[int] = None,
                 softmax_temperature: Optional[float] = None):
        # load config & determine parameter file
        super().__init__(sockeye.model.SockeyeModel.load_config(os.path.join(model_folder, C.CONFIG_NAME)))
        fname_params = os.path.join(model_folder, C.PARAMS_NAME % checkpoint if checkpoint else C.PARAMS_BEST_NAME)

        if max_input_len is None:
            max_input_len = self.config.max_seq_len
        else:
            if max_input_len != self.config.max_seq_len:
                logger.warning("Model was trained with max_seq_len=%d, but using max_input_len=%d.",
                               self.config.max_seq_len, max_input_len)
        self.max_input_len = max_input_len

        assert beam_size < self.config.vocab_target_size, 'beam size must be smaller than target vocab size'

        self.beam_size = beam_size
        self.softmax_temperature = softmax_temperature
        self.encoder_batch_size = 1
        self.context = context

        self._build_model_components(self.max_input_len, fused)
        self.encoder_module, self.decoder_module = self._build_modules()

        self.decoder_data_shapes_cache = dict()  # bucket_key -> shape cache
        max_encoder_data_shapes = self._get_encoder_data_shapes(self.max_input_len)
        max_decoder_data_shapes = self._get_decoder_data_shapes(self.max_input_len)
        self.encoder_module.bind(data_shapes=max_encoder_data_shapes, for_training=False, grad_req="null")
        self.decoder_module.bind(data_shapes=max_decoder_data_shapes, for_training=False, grad_req="null")

        self.load_params_from_file(fname_params)
        self.encoder_module.init_params(arg_params=self.params, allow_missing=False)
        self.decoder_module.init_params(arg_params=self.params, allow_missing=False)

    def _build_modules(self):

        # Encoder symbol & module
        source = mx.sym.Variable(C.SOURCE_NAME)
        source_length = mx.sym.Variable(C.SOURCE_LENGTH_NAME)

        def encoder_sym_gen(source_seq_len: int):
            source_encoded = self.encoder.encode(source, source_length, seq_len=source_seq_len)
            source_encoded_batch_major = mx.sym.swapaxes(source_encoded, dim1=0, dim2=1)

            # initial decoder states
            decoder_hidden_init, decoder_init_states = self.decoder.compute_init_states(source_encoded,
                                                                                        source_length)
            # initial attention state
            attention_state = self.attention.get_initial_state(source_length, source_seq_len)

            data_names = [C.SOURCE_NAME, C.SOURCE_LENGTH_NAME]
            label_names = []

            symbol_group = [source_encoded_batch_major,
                            attention_state.dynamic_source,
                            decoder_hidden_init] + decoder_init_states
            return mx.sym.Group(symbol_group), data_names, label_names

        encoder_module = mx.mod.BucketingModule(sym_gen=encoder_sym_gen,
                                                default_bucket_key=self.max_input_len,
                                                context=self.context)

        # Decoder symbol & module
        source_encoded = mx.sym.Variable(C.SOURCE_ENCODED_NAME)
        dynamic_source_prev = mx.sym.Variable(C.SOURCE_DYNAMIC_PREVIOUS_NAME)
        word_id_prev = mx.sym.Variable(C.TARGET_PREVIOUS_NAME)
        hidden_prev = mx.sym.Variable(C.HIDDEN_PREVIOUS_NAME)
        layer_states, self.layer_shapes, layer_names = self.decoder.create_layer_input_variables(self.beam_size)
        state = DecoderState(hidden_prev, layer_states)
        attention_state = AttentionState(context=None, probs=None, dynamic_source=dynamic_source_prev)

        def decoder_sym_gen(source_seq_len: int):
            data_names = [C.SOURCE_ENCODED_NAME,
                          C.SOURCE_DYNAMIC_PREVIOUS_NAME,
                          C.SOURCE_LENGTH_NAME,
                          C.TARGET_PREVIOUS_NAME,
                          C.HIDDEN_PREVIOUS_NAME] + layer_names
            label_names = []

            attention_func = self.attention.on(source_encoded, source_length, source_seq_len)

            softmax_out, next_state, next_attention_state = \
                self.decoder.predict(word_id_prev,
                                     state,
                                     attention_func,
                                     attention_state,
                                     softmax_temperature=self.softmax_temperature)

            symbol_group = [softmax_out,
                            next_attention_state.probs,
                            next_attention_state.dynamic_source,
                            next_state.hidden] + next_state.layer_states
            return mx.sym.Group(symbol_group), data_names, label_names

        decoder_module = mx.mod.BucketingModule(sym_gen=decoder_sym_gen,
                                                default_bucket_key=self.max_input_len,
                                                context=self.context)

        return encoder_module, decoder_module

    @staticmethod
    def _get_encoder_data_shapes(max_input_length: int) -> List[mx.io.DataDesc]:
        """
        Returns data shapes of the encoder module.
        Encoder batch size is always 1.
        
        Shapes:
        source: (1, max_input_len)
        length: (1,)

        :param max_input_length: Maximum input length.
        :return: List of data descriptions.
        """
        return [mx.io.DataDesc(name=C.SOURCE_NAME, shape=(1, max_input_length), layout=C.BATCH_MAJOR),
                mx.io.DataDesc(name=C.SOURCE_LENGTH_NAME, shape=(1,), layout=C.BATCH_MAJOR)]

    def _get_decoder_data_shapes(self, input_length) -> List[mx.io.DataDesc]:
        """
        Returns data shapes of the decoder module, given a bucket_key (source input length)
        Caches results for bucket_keys if called iteratively.
        
        Shapes:
        source_encoded: (beam_size, input_length, encoder_num_hidden)
        source_length: (beam_size,)
        prev_target_id: (beam_size,)
        prev_hidden: (beam_size, decoder_num_hidden)

        :param input_length: Input length.
        :return: List of data descriptions.
        """
        if input_length in self.decoder_data_shapes_cache:
            return self.decoder_data_shapes_cache[input_length]

        shapes = self._get_decoder_variable_shapes(input_length) + self.layer_shapes
        self.decoder_data_shapes_cache[input_length] = shapes
        return shapes

    def _get_decoder_variable_shapes(self, input_length):
        """
        Returns only the data shapes of input variables. Auxiliary method to adjust the computation graph to the 
        presence or absence of coverage vectors.
        
        :param input_length: The maximal source sentence length 
        :return: A list of input shapes
        """
        shapes = [mx.io.DataDesc(C.SOURCE_ENCODED_NAME,
                                 (self.beam_size, input_length, self.encoder.get_num_hidden()),
                                 layout=C.BATCH_MAJOR),
                  mx.io.DataDesc(C.SOURCE_DYNAMIC_PREVIOUS_NAME,
                                 (self.beam_size, input_length, self.attention.dynamic_source_num_hidden),
                                 layout=C.BATCH_MAJOR),
                  mx.io.DataDesc(C.SOURCE_LENGTH_NAME,
                                 (self.beam_size,),
                                 layout="N"),
                  mx.io.DataDesc(C.TARGET_PREVIOUS_NAME,
                                 (self.beam_size,),
                                 layout="N"),
                  mx.io.DataDesc(C.HIDDEN_PREVIOUS_NAME,
                                 (self.beam_size, self.decoder.get_num_hidden()),
                                 layout="NC")]
        return shapes

    def run_encoder(self,
                    source: mx.nd.NDArray,
                    source_length: mx.nd.NDArray,
                    bucket_key: int) -> Tuple[mx.nd.NDArray, mx.nd.NDArray,
                                              mx.nd.NDArray, mx.nd.NDArray,
                                              List[mx.nd.NDArray]]:
        """
        Runs forward pass of the encoder.
        Encodes source given source length and bucket key.
        Returns encoder representation of the source, source_length, initial hidden state of decoder RNN,
        and initial decoder states tiled to beam size.

        :param source: Integer-coded input tokens.
        :param source_length: Length of input sentence.
        :param bucket_key: Bucket key.
        :return: Encoded source, source length, initial decoder hidden state, initial decoder hidden states.
        """
        batch = mx.io.DataBatch(data=[source, source_length], label=None,
                                bucket_key=bucket_key,
                                provide_data=[
                                    mx.io.DataDesc(name=C.SOURCE_NAME, shape=(self.encoder_batch_size, bucket_key),
                                                   layout=C.BATCH_MAJOR),
                                    mx.io.DataDesc(name=C.SOURCE_LENGTH_NAME, shape=(self.encoder_batch_size,),
                                                   layout=C.BATCH_MAJOR)])

        self.encoder_module.forward(data_batch=batch, is_train=False)
        encoded_source, source_dynamic_init, decoder_hidden_init, *decoder_states = self.encoder_module.get_outputs()
        # replicate encoder/init module results beam size times
        encoded_source = mx.nd.tile(encoded_source, reps=(self.beam_size, 1, 1))
        source_dynamic_init = mx.nd.tile(source_dynamic_init, reps=(self.beam_size, 1, 1))
        decoder_hidden_init = mx.nd.tile(decoder_hidden_init, reps=(self.beam_size, 1))
        decoder_states = [mx.nd.tile(state, reps=(self.beam_size, 1)) for state in decoder_states]
        source_length = mx.nd.tile(source_length, reps=(self.beam_size,))

        return encoded_source, source_dynamic_init, source_length, decoder_hidden_init, decoder_states

    def run_decoder(self,
                    encoded_source: mx.nd.NDArray,
                    dynamic_source: mx.nd.NDArray,
                    source_length: mx.nd.NDArray,
                    previous_word_id: mx.nd.NDArray,
                    previous_hidden: mx.nd.NDArray,
                    decoder_states: List[mx.nd.NDArray],
                    bucket_key: int) -> Tuple[mx.nd.NDArray, mx.nd.NDArray,
                                              mx.nd.NDArray, mx.nd.NDArray,
                                              List[mx.nd.NDArray]]:
        """
        Runs forward pass of the single-step decoder.

        :param encoded_source: Encoded source sentence.
        :param dynamic_source: Dynamic encoding of source sentence.
        :param source_length: Source length.
        :param previous_word_id: Previous predicted word id.
        :param previous_hidden: Previous hidden decoder state.
        :param decoder_states: Decoder states.
        :param bucket_key: Bucket key.
        :return: Probability distribution over next word, attention scores, dynamic source encoding,
                 next hidden state, next decoder states.
        """

        data = [encoded_source,
                dynamic_source,
                source_length,
                previous_word_id.as_in_context(self.context),
                previous_hidden] + decoder_states

        decoder_batch = mx.io.DataBatch(
            data=data,
            label=None, bucket_key=bucket_key, provide_data=self._get_decoder_data_shapes(bucket_key))
        # run forward pass
        self.decoder_module.forward(data_batch=decoder_batch, is_train=False)
        # collect outputs
        softmax_out, attention_probs, dynamic_source, next_hidden, *next_layer_states = \
            self.decoder_module.get_outputs()

        return softmax_out, attention_probs, dynamic_source, next_hidden, next_layer_states


def load_models(context: mx.context.Context,
                max_input_len: int,
                beam_size: int,
                model_folders: List[str],
                checkpoints: Optional[List[int]] = None,
                softmax_temperature: Optional[float] = None) \
        -> Tuple[List[InferenceModel], Dict[str, int], Dict[str, int]]:
    """
    Loads a list of models for inference.

    :param context: MXNet context to bind modules to.
    :param max_input_len: Maximum input length.
    :param beam_size: Beam size.
    :param model_folders: List of model folders to load models from.
    :param checkpoints: List of checkpoints to use for each model in model_folders. Use None to load best checkpoint.
    :param softmax_temperature: Optional parameter to control steepness of softmax distribution.
    :return: List of models, source vocabulary, target vocabulary.
    """
    models, source_vocabs, target_vocabs = [], [], []
    if checkpoints is None:
        checkpoints = [None] * len(model_folders)
    for model_folder, checkpoint in zip(model_folders, checkpoints):

        source_vocabs.append(sockeye.vocab.vocab_from_json_or_pickle(os.path.join(model_folder, C.VOCAB_SRC_NAME)))
        target_vocabs.append(sockeye.vocab.vocab_from_json_or_pickle(os.path.join(model_folder, C.VOCAB_TRG_NAME)))
        model = InferenceModel(model_folder=model_folder,
                               context=context,
                               fused=False,
                               max_input_len=max_input_len,
                               beam_size=beam_size,
                               softmax_temperature=softmax_temperature,
                               checkpoint=checkpoint)
        models.append(model)

    # check vocabulary consistency
    assert all(set(vocab.items()) == set(source_vocabs[0].items()) for vocab in
               source_vocabs), "Source vocabulary ids do not match"
    assert all(set(vocab.items()) == set(target_vocabs[0].items()) for vocab in
               target_vocabs), "Target vocabulary ids do not match"

    return models, source_vocabs[0], target_vocabs[0]


TranslatorInput = NamedTuple('TranslatorInput', [
    ('id', int),
    ('sentence', str),
    ('tokens', List[str]),
])
"""
Required input for Translator.

:param id: Sentence id.
:param sentence: Input sentence.
:param tokens: List of input tokens.
"""

TranslatorOutput = NamedTuple('TranslatorOutput', [
    ('id', int),
    ('translation', str),
    ('tokens', List[str]),
    ('attention_matrix', np.ndarray),
    ('score', float),
])
"""
Output structure from Translator.

:param id: Id of input sentence.
:param translation: Translation string without sentence boundary tokens.
:param tokens: List of translated tokens.
:param attention_matrix: Attention matrix. Shape: (target_length, source_length).
:param score: Negative log probability of generated translation.
"""
    

# This class is coded by Vu Cong Duy Hoang.
# The purpose is to support both translation/learning during dual learning framework.
class TrainableInferenceModel(InferenceModel):
    """
    TrainableInferenceModel is a SockeyeModel that supports both training and inference functionalities.

    :param model_folder: Folder to load model from.
    :param context: MXNet context to bind modules to.
    :param fused: Whether to use FusedRNNCell (CuDNN). Only works with GPU context.
    :param max_input_len: Maximum input length.
    :param beam_size: Beam size.
    :param checkpoint: Checkpoint to load. If None, finds best parameters in model_folder.
    :param softmax_temperature: Optional parameter to control steepness of softmax distribution.
    """

    def __init__(self,
                 model_folder: str,
                 context: mx.context.Context,
                 train_iter: sockeye.data_io.ParallelBucketSentenceIter,
                 fused: bool,
                 beam_size: int,
                 max_input_len: Optional[int],   
                 checkpoint: Optional[int] = None,
                 softmax_temperature: Optional[float] = None):
        # inherit InferenceModel
        super().__init__(model_folder=model_folder,
                         context=context,
                         fused=False,
                         max_input_len=max_input_len,
                         beam_size=beam_size,
                         softmax_temperature=softmax_temperature,
                         checkpoint=checkpoint)

        # extra things if required!  
        self.bucketing = True # FIXME: is it necessary?
        self.module = self._build_module(train_iter, self.config.max_seq_len)

        # init model
        self.module.bind(data_shapes=train_iter.provide_data, label_shapes=train_iter.provide_label,
                         for_training=True, force_rebind=True, grad_req='write')
        self.module.symbol.save(os.path.join(model_folder, C.SYMBOL_NAME))
        initializer = sockeye.initializer.get_initializer(C.RNN_INIT_ORTHOGONAL, lexicon=None) # FIXME: these values are set manually for now!
        self.module.init_params(initializer=initializer, arg_params=self.params, aux_params=None,
                                allow_missing=False, force_init=False)
        
    # self.encoder_module and self.decoder_module will be used for translation.
    # this self.module will be used for training/learning the model parameters.
    def _build_module(self,
                      train_iter: sockeye.data_io.ParallelBucketSentenceIter,
                      max_seq_len: int):
        """
        Initializes model components, creates training symbol and module, and binds it.
        """
        source = mx.sym.Variable(C.SOURCE_NAME)
        source_length = mx.sym.Variable(C.SOURCE_LENGTH_NAME)
        target = mx.sym.Variable(C.TARGET_NAME)
        labels = mx.sym.reshape(data=mx.sym.Variable(C.TARGET_LABEL_NAME), shape=(-1,))

        loss = sockeye.loss.get_loss(self.config)

        data_names = [x[0] for x in train_iter.provide_data]
        label_names = [x[0] for x in train_iter.provide_label]

        def sym_gen(seq_lens):
            """
            Returns a (grouped) loss symbol given source & target input lengths.
            Also returns data and label names for the BucketingModule.
            """
            source_seq_len, target_seq_len = seq_lens

            source_encoded = self.encoder.encode(source, source_length, seq_len=source_seq_len)
            source_lexicon = self.lexicon.lookup(source) if self.lexicon else None

            logits = self.decoder.decode(source_encoded, source_seq_len, source_length,
                                         target, target_seq_len, source_lexicon)

            outputs = loss.get_loss(logits, labels)

            return mx.sym.Group(outputs), data_names, label_names

        if self.bucketing:
            logger.info("Using bucketing. Default max_seq_len=%s", train_iter.default_bucket_key)
            return mx.mod.BucketingModule(sym_gen=sym_gen,
                                          logger=logger,
                                          default_bucket_key=train_iter.default_bucket_key,
                                          context=self.context)
        else:
            logger.info("No bucketing. Unrolled to max_seq_len=%s", max_seq_len)
            symbol, _, __ = sym_gen(train_iter.buckets[0])
            return mx.mod.Module(symbol=symbol,
                                 data_names=data_names,
                                 label_names=label_names,
                                 logger=logger,
                                 context=self.context)

    def setup_optimizer(self, initial_learning_rate: float, 
                        opt_configs: Tuple[str, float, float, float, 'sockeye.lr_scheduler.LearningRateScheduler']):
        optimizer = opt_configs[0]
        optimizer_params = {'wd': opt_configs[1],
                            "learning_rate": initial_learning_rate}
        if opt_configs[4] is not None:
            optimizer_params["lr_scheduler"] = opt_configs[4]
        clip_gradient = None if opt_configs[3] < 0 else opt_configs[3]
        if clip_gradient is not None:
            optimizer_params["clip_gradient"] = opt_configs[3]
        if opt_configs[2] is not None:
            optimizer_params["momentum"] = opt_configs[2]
        optimizer_params["rescale_grad"] = 1.0

        self.module.init_optimizer(kvstore='device', optimizer=optimizer, optimizer_params=optimizer_params)

    # get the log-likelihood given a batch of data
    def compute_ll(self, input_iter: sockeye.data_io.ParallelBucketSentenceIter):
        # bind the data
        self.module.bind(data_shapes=input_iter.provide_data, label_shapes=input_iter.provide_label,
                for_training=True, force_rebind=True, grad_req='write')

        val_iter.reset()
        val_metric.reset()
        
        # do the forward and backward steps
        input_batch = input_iter.next() # only one bucket in input_inter
        self.module.forward_backward(input_batch, is_train=True)
        self.module.update_metric(val_metric, input_batch.label)

        total_loss = 0
        for name, val in val_metric.get_name_value():
            total_loss += val
        
        # return the loss
        return total_loss

    # evaluate over a given development set
    def evaluate_dev(self, val_iter: sockeye.data_io.ParallelBucketSentenceIter):
        val_iter.reset()
        val_metric.reset()

        for nbatch, eval_batch in enumerate(val_iter):
            self.module.forward(eval_batch, is_train=False)
            self.module.update_metric(val_metric, eval_batch.label)

        total_loss = 0.0
        for name, val in val_metric.get_name_value(): # name is unused.
            total_loss += val

        return total_loss

    def update_model(self, weight: float):
        self.module.update([weight]) # FIXME: correct?

    def save_params(self, output_folder: str, 
                    checkpoint: int):
        """
        Saves the parameters to disk.
        """
        arg_params, aux_params = self.module.get_params()  # sync aux params across devices
        self.module.set_params(arg_params, aux_params)
        self.params = arg_params
        params_base_fname = C.PARAMS_NAME % checkpoint
        self.save_params_to_file(os.path.join(output_folder, params_base_fname))
            
    
class Translator:
    """
    Translator uses one or several models to translate input.
    It holds references to vocabularies to takes care of encoding input strings as word ids and conversion
    of target ids into a translation string.

    :param context: MXNet context to bind modules to.
    :param ensemble_mode: Ensemble mode: linear or log_linear combination.
    :param models: List of models.
    :param vocab_source: Source vocabulary.
    :param vocab_target: Target vocabulary.
    """

    def __init__(self,
                 context: mx.context.Context,
                 ensemble_mode: str,
                 models: List[InferenceModel],
                 vocab_source: Dict[str, int],
                 vocab_target: Dict[str, int]):
        self.context = context
        self.vocab_source = vocab_source
        self.vocab_target = vocab_target
        self.vocab_target_inv = sockeye.vocab.reverse_vocab(self.vocab_target)
        self.start_id = self.vocab_target[C.BOS_SYMBOL]
        self.stop_ids = {self.vocab_target[C.EOS_SYMBOL], C.PAD_ID}
        self.models = models
        self.interpolation_func = self._get_interpolation_func(ensemble_mode)
        self.beam_size = self.models[0].beam_size
        self.buckets = sockeye.data_io.define_buckets(self.models[0].max_input_len)
        logger.info("Translator (%d model(s) beam_size=%d ensemble_mode=%s)",
                    len(self.models), self.beam_size, "None" if len(self.models) == 1 else ensemble_mode)

    @staticmethod
    def _get_interpolation_func(ensemble_mode):
        if ensemble_mode == 'linear':
            return Translator._linear_interpolation
        elif ensemble_mode == 'log_linear':
            return Translator._log_linear_interpolation
        else:
            raise ValueError("unknown interpolation type")

    @staticmethod
    def _linear_interpolation(predictions):
        return -mx.nd.log(sockeye.utils.average_arrays(predictions))

    @staticmethod
    def _log_linear_interpolation(predictions):
        """
        Returns averaged and re-normalized log probabilities
        """
        log_probs = sockeye.utils.average_arrays([mx.nd.log(p) for p in predictions])
        return -mx.nd.log(mx.nd.softmax(log_probs))

    @staticmethod
    def make_input(sentence_id: int, sentence: str) -> TranslatorInput:
        """
        Returns TranslatorInput from input_string

        :param sentence_id: Input sentence id.
        :param sentence: Input sentence.
        :return: Input for translate method.
        """
        tokens = list(sockeye.data_io.get_tokens(sentence))
        return TranslatorInput(id=sentence_id, sentence=sentence.rstrip(), tokens=tokens)

    def translate(self, trans_input: TranslatorInput) -> TranslatorOutput:
        """
        Translates a TranslatorInput and returns a TranslatorOutput
        
        :param trans_input: TranslatorInput as returned by make_input().
        :return: translation result.
        """
        if not trans_input.tokens:
            return TranslatorOutput(id=trans_input.id,
                                    translation="",
                                    tokens=[""],
                                    attention_matrix=np.asarray([[0]]),
                                    score=-np.inf)

        return self._make_result(trans_input, *self.translate_nd(*self._get_inference_input(trans_input.tokens)))

    def translate_kbest(self, trans_input: TranslatorInput, k: int) -> List[TranslatorOutput]:
        """
        Translates a TranslatorInput and returns a list of TranslatorOutput
        
        :param trans_input: TranslatorInput as returned by make_input().
        :k: k best translations
        :return: translation result.
        """
        if not trans_input.tokens:
            return [TranslatorOutput(id=trans_input.id,
                                    translation="",
                                    tokens=[""],
                                    attention_matrix=np.asarray([[0]]),
                                    score=-np.inf)]
            
        trans = self.translate_nd_k(*self._get_inference_input(trans_input.tokens), k)
        
        return [self._make_result(trans_input, trans[0][i], trans[1][i], trans[2][i]) for i in range(k)]
<<<<<<< HEAD

=======
    
>>>>>>> a6edbc18
    def _get_inference_input(self, tokens: List[str]) -> Tuple[mx.nd.NDArray, mx.nd.NDArray, Optional[int]]:
        """
        Returns NDArray of source ids, NDArray of sentence length, and corresponding bucket_key

        :param tokens: List of input tokens.
        """
        bucket_key = sockeye.data_io.get_bucket(len(tokens), self.buckets)
        if bucket_key is None:
            logger.warning("Input (%d) exceeds max bucket size (%d). Stripping", len(tokens), self.buckets[-1])
            bucket_key = self.buckets[-1]
            tokens = tokens[:bucket_key]

        source = mx.nd.zeros((1, bucket_key))
        ids = sockeye.data_io.tokens2ids(tokens, self.vocab_source)
        for i, wid in enumerate(ids):
            source[0, i] = wid
        length = mx.nd.array([len(ids)])
        return source, length, bucket_key

    def _make_result(self,
                     trans_input: TranslatorInput,
                     target_ids: List[int],
                     attention_matrix: np.ndarray,
                     neg_logprob: float) -> TranslatorOutput:
        """
        Returns a translator result from generated target-side word ids, attention matrix, and score.
        Strips stop ids from translation string.

        :param trans_input: Translator input.
        :param target_ids: List of translated ids.
        :param attention_matrix: Attention matrix.
        :return: TranslatorOutput.
        """
        target_tokens = [self.vocab_target_inv[target_id] for target_id in target_ids]
        target_string = C.TOKEN_SEPARATOR.join(
            target_token for target_id, target_token in zip(target_ids, target_tokens) if
            target_id not in self.stop_ids)
        attention_matrix = attention_matrix[:, :len(trans_input.tokens)]
        return TranslatorOutput(id=trans_input.id,
                                translation=target_string,
                                tokens=target_tokens,
                                attention_matrix=attention_matrix,
                                score=neg_logprob)

    def translate_nd(self, source: mx.nd.NDArray, source_length: mx.nd.NDArray, bucket_key: int) \
            -> Tuple[List[int], np.ndarray, float]:
        """
        Translates source of source_length, given a bucket_key.

        :param source: Source.
        :param source_length: Source length.
        :param bucket_key: Bucket key.
        
        :return: Sequence of translated ids, attention matrix, length-normalized negative log probability.
        """
        # allow output sentence to be at most 2 times the current bucket_key
        # TODO: max_output_length adaptive to source_length
        max_output_length = bucket_key * 2

        return self._get_best_from_beam(*self._beam_search(source, source_length, bucket_key, max_output_length))

    def translate_nd_k(self, source: mx.nd.NDArray, source_length: mx.nd.NDArray, bucket_key: int, k: int) \
            -> Tuple[List[List[int]], List[np.ndarray], List[float]]:
        """
        Translates source of source_length, given a bucket_key.
<<<<<<< HEAD
=======

>>>>>>> a6edbc18
        :param source: Source.
        :param source_length: Source length.
        :param bucket_key: Bucket key.
        
        :return: Sequence of translated ids, attention matrix, length-normalized negative log probability.
        """
        # allow output sentence to be at most 2 times the current bucket_key
        # TODO: max_output_length adaptive to source_length
        max_output_length = bucket_key * 2

        return self._get_kbest_from_beam(*self._beam_search(source, source_length, bucket_key, max_output_length), k)

    def _combine_predictions(self,
                             predictions: List[mx.nd.NDArray],
                             attention_prob_scores: List[mx.nd.NDArray]) -> Tuple[mx.nd.NDArray, np.ndarray]:
        """
        Returns combined predictions of models as negative log probabilities, as well as averaged attention prob scores.
        """
        # average attention prob scores. TODO: is there a smarter way to do this?
        attention_prob_score = sockeye.utils.average_arrays(attention_prob_scores).asnumpy()

        # combine model predictions and convert to neg log probs
        if len(self.models) == 1:
            neg_logprobs = -mx.nd.log(predictions[0])
        else:
            neg_logprobs = self.interpolation_func(predictions)
        return neg_logprobs, attention_prob_score

    def _beam_search(self,
                     source: mx.nd.NDArray,
                     source_length: mx.nd.NDArray,
                     bucket_key: int,
                     max_output_length: int) -> Tuple[List[List[int]], List[np.ndarray], mx.nd.NDArray]:
        """
        Translates a single sentence using beam search.

        :param source: Source array.
        :param source_length: Length of source.
        :param bucket_key: Bucket key.
        :param max_output_length: Cap the output at this maximum length.
        :return List of lists of word ids, list of attentions, array of accumulated length-normalized
        negative log-probs.
        """

        # encode source and initialize decoder states for each model
        model_encoded_source, model_dynamic_source, model_source_length, model_decoder_states = [], [], [], []
        model_prev_hidden = []

        for model in self.models:
            # encode input sentence and initialize decoder states
            # encoded_source: (self.beam_size, bucket_key, rnn_num_hidden)
            # decoder_states: [(self.beam_size, rnn_num_hidden),...]
            encoded_source, source_dynamic_init, source_length, prev_hidden, decoder_states = \
                model.run_encoder(source,
                                  source_length,
                                  bucket_key)
            model_encoded_source.append(encoded_source)
            model_dynamic_source.append(source_dynamic_init)
            model_source_length.append(source_length)
            model_decoder_states.append(decoder_states)
            model_prev_hidden.append(prev_hidden)

        # prev_target_word_id(s): (beam_size,)
        prev_target_word_id = mx.nd.zeros((self.beam_size,), ctx=self.context)
        prev_target_word_id[:] = self.start_id

        accumulated_scores = mx.nd.zeros((self.beam_size,), ctx=self.context)
        lengths = mx.nd.zeros((self.beam_size,), ctx=self.context)
        finished = [False] * self.beam_size
        sequences = [[] for _ in range(self.beam_size)]
        # one list of source word attention vectors per hypothesis
        attention_lists = [[] for _ in range(self.beam_size)]
        prev_hyp_indices = None

        for t in range(0, max_output_length):

            # decode one step for each model
            model_probs, model_attention_prob_score, model_next_hidden = [], [], []
            model_next_dynamic_source, model_next_decoder_states = [], []
            for model_index, model in enumerate(self.models):
                probs, attention_prob_score, next_dynamic_source, next_hidden, next_decoder_states = model.run_decoder(
                    model_encoded_source[model_index],
                    model_dynamic_source[model_index],
                    model_source_length[model_index],
                    prev_target_word_id,
                    model_prev_hidden[model_index],
                    model_decoder_states[model_index],
                    bucket_key)
                model_probs.append(probs)
                model_attention_prob_score.append(attention_prob_score)
                model_next_hidden.append(next_hidden)
                model_next_dynamic_source.append(next_dynamic_source)
                model_next_decoder_states.append(next_decoder_states)

            # combine predictions
            hyp_scores, attention_prob_score = self._combine_predictions(model_probs, model_attention_prob_score)

            for hyp_idx in range(self.beam_size):
                if not finished[hyp_idx]:
                    # re-normalize hypothesis score by length
                    hyp_scores[hyp_idx] = (hyp_scores[hyp_idx] + accumulated_scores[hyp_idx] * lengths[hyp_idx]) / (
                        lengths[hyp_idx] + 1)
                else:
                    hyp_scores[hyp_idx][:] = np.inf
                    hyp_scores[hyp_idx][C.PAD_ID] = accumulated_scores[hyp_idx]

            # get self.beam_size smallest hypotheses
            # prev_hyp_indices: row indices in hyp_scores.
            # next_word_ids: column indices in hyp_scores
            # accumulated_scores: chosen smallest scores in hyp_scores
            (prev_hyp_indices, next_word_ids), accumulated_scores = sockeye.utils.smallest_k(hyp_scores.asnumpy(),
                                                                                             self.beam_size, t == 0)

            # select attention according to hypothesis
            attention_prob_score = attention_prob_score[prev_hyp_indices, :]

            # list of new hypothesis that are now finished
            new_hyp_finished = [word_id in self.stop_ids for word_id in next_word_ids]
            new_sequences = [None for _ in range(self.beam_size)]
            new_attention_lists = [None for _ in range(self.beam_size)]
            for new_hyp_idx, prev_hyp_idx in enumerate(prev_hyp_indices):
                if not finished[prev_hyp_idx]:
                    new_sequences[new_hyp_idx] = sequences[prev_hyp_idx] + [next_word_ids[new_hyp_idx]]
                    new_attention_lists[new_hyp_idx] = attention_lists[prev_hyp_idx] + [
                        attention_prob_score[new_hyp_idx, :]]
                else:
                    new_sequences[new_hyp_idx] = sequences[prev_hyp_idx]
                    new_attention_lists[new_hyp_idx] = attention_lists[prev_hyp_idx]
                lengths[new_hyp_idx] = len(new_sequences[new_hyp_idx])

            finished = new_hyp_finished
            sequences = new_sequences
            attention_lists = new_attention_lists

            if all(new_hyp_finished):
                break

            # prepare new batch
            prev_hyp_indices_nd = mx.nd.array(prev_hyp_indices, ctx=self.context)
            prev_target_word_id = mx.nd.array(next_word_ids, ctx=self.context)
            model_prev_hidden = [mx.nd.take(next_hidden, prev_hyp_indices_nd) for next_hidden in model_next_hidden]
            model_dynamic_source = [mx.nd.take(next_dynamic_source, prev_hyp_indices_nd) for
                                    next_dynamic_source in model_next_dynamic_source]
            model_decoder_states = [[mx.nd.take(state, prev_hyp_indices_nd) for state in decoder_states] for
                                    decoder_states in model_next_decoder_states]
        
        return sequences, attention_lists, accumulated_scores

    @staticmethod
    def _get_best_from_beam(sequences: List[List[int]], 
                            attention_lists: List[np.ndarray],
                            accumulated_scores: mx.nd.NDArray) -> Tuple[List[int], np.ndarray, float]:
        """
        Return the best (aka top) entry from the n-best list.

        :param sequences: List of lists of word ids.
        :param attention_lists: List of attention.
        :param accumulated_scores: Array of length-normalized negative log-probs.
        :return: Top sequence, top attention matrix, top accumulated score (length-normalized negative log-probs).
        """
        # sequences & accumulated scores are in latest 'k-best order', thus 0th element is best
        best = 0
        # attention_matrix: (target_seq_len, source_seq_len)
        attention_matrix = np.stack(attention_lists[best], axis=0)
        return sequences[best], attention_matrix, accumulated_scores[best]

    @staticmethod
    def _get_kbest_from_beam(sequences: List[List[int]], 
                            attention_lists: List[np.ndarray],
                            accumulated_scores: mx.nd.NDArray, k: int) -> Tuple[List[List[int]], List[np.ndarray], List[float]]:
        """
        Return the k-best entries from the n-best list.
<<<<<<< HEAD
=======

>>>>>>> a6edbc18
        :param sequences: List of lists of word ids.
        :param attention_lists: List of attention.
        :param accumulated_scores: Array of length-normalized negative log-probs.
        :return: Top sequence, top attention matrix, top accumulated score (length-normalized negative log-probs).
        """
        # sequences & accumulated scores are in latest 'k-best order', thus 0th element is best
        min_k = min(k, len(sequences))
        attention_matrix = [np.stack(attention_lists[i], axis=0) for i in range(min_k)]
        return sequences[:min_k], attention_matrix, accumulated_scores[:min_k]<|MERGE_RESOLUTION|>--- conflicted
+++ resolved
@@ -368,169 +368,7 @@
 :param attention_matrix: Attention matrix. Shape: (target_length, source_length).
 :param score: Negative log probability of generated translation.
 """
-    
-
-# This class is coded by Vu Cong Duy Hoang.
-# The purpose is to support both translation/learning during dual learning framework.
-class TrainableInferenceModel(InferenceModel):
-    """
-    TrainableInferenceModel is a SockeyeModel that supports both training and inference functionalities.
-
-    :param model_folder: Folder to load model from.
-    :param context: MXNet context to bind modules to.
-    :param fused: Whether to use FusedRNNCell (CuDNN). Only works with GPU context.
-    :param max_input_len: Maximum input length.
-    :param beam_size: Beam size.
-    :param checkpoint: Checkpoint to load. If None, finds best parameters in model_folder.
-    :param softmax_temperature: Optional parameter to control steepness of softmax distribution.
-    """
-
-    def __init__(self,
-                 model_folder: str,
-                 context: mx.context.Context,
-                 train_iter: sockeye.data_io.ParallelBucketSentenceIter,
-                 fused: bool,
-                 beam_size: int,
-                 max_input_len: Optional[int],   
-                 checkpoint: Optional[int] = None,
-                 softmax_temperature: Optional[float] = None):
-        # inherit InferenceModel
-        super().__init__(model_folder=model_folder,
-                         context=context,
-                         fused=False,
-                         max_input_len=max_input_len,
-                         beam_size=beam_size,
-                         softmax_temperature=softmax_temperature,
-                         checkpoint=checkpoint)
-
-        # extra things if required!  
-        self.bucketing = True # FIXME: is it necessary?
-        self.module = self._build_module(train_iter, self.config.max_seq_len)
-
-        # init model
-        self.module.bind(data_shapes=train_iter.provide_data, label_shapes=train_iter.provide_label,
-                         for_training=True, force_rebind=True, grad_req='write')
-        self.module.symbol.save(os.path.join(model_folder, C.SYMBOL_NAME))
-        initializer = sockeye.initializer.get_initializer(C.RNN_INIT_ORTHOGONAL, lexicon=None) # FIXME: these values are set manually for now!
-        self.module.init_params(initializer=initializer, arg_params=self.params, aux_params=None,
-                                allow_missing=False, force_init=False)
-        
-    # self.encoder_module and self.decoder_module will be used for translation.
-    # this self.module will be used for training/learning the model parameters.
-    def _build_module(self,
-                      train_iter: sockeye.data_io.ParallelBucketSentenceIter,
-                      max_seq_len: int):
-        """
-        Initializes model components, creates training symbol and module, and binds it.
-        """
-        source = mx.sym.Variable(C.SOURCE_NAME)
-        source_length = mx.sym.Variable(C.SOURCE_LENGTH_NAME)
-        target = mx.sym.Variable(C.TARGET_NAME)
-        labels = mx.sym.reshape(data=mx.sym.Variable(C.TARGET_LABEL_NAME), shape=(-1,))
-
-        loss = sockeye.loss.get_loss(self.config)
-
-        data_names = [x[0] for x in train_iter.provide_data]
-        label_names = [x[0] for x in train_iter.provide_label]
-
-        def sym_gen(seq_lens):
-            """
-            Returns a (grouped) loss symbol given source & target input lengths.
-            Also returns data and label names for the BucketingModule.
-            """
-            source_seq_len, target_seq_len = seq_lens
-
-            source_encoded = self.encoder.encode(source, source_length, seq_len=source_seq_len)
-            source_lexicon = self.lexicon.lookup(source) if self.lexicon else None
-
-            logits = self.decoder.decode(source_encoded, source_seq_len, source_length,
-                                         target, target_seq_len, source_lexicon)
-
-            outputs = loss.get_loss(logits, labels)
-
-            return mx.sym.Group(outputs), data_names, label_names
-
-        if self.bucketing:
-            logger.info("Using bucketing. Default max_seq_len=%s", train_iter.default_bucket_key)
-            return mx.mod.BucketingModule(sym_gen=sym_gen,
-                                          logger=logger,
-                                          default_bucket_key=train_iter.default_bucket_key,
-                                          context=self.context)
-        else:
-            logger.info("No bucketing. Unrolled to max_seq_len=%s", max_seq_len)
-            symbol, _, __ = sym_gen(train_iter.buckets[0])
-            return mx.mod.Module(symbol=symbol,
-                                 data_names=data_names,
-                                 label_names=label_names,
-                                 logger=logger,
-                                 context=self.context)
-
-    def setup_optimizer(self, initial_learning_rate: float, 
-                        opt_configs: Tuple[str, float, float, float, 'sockeye.lr_scheduler.LearningRateScheduler']):
-        optimizer = opt_configs[0]
-        optimizer_params = {'wd': opt_configs[1],
-                            "learning_rate": initial_learning_rate}
-        if opt_configs[4] is not None:
-            optimizer_params["lr_scheduler"] = opt_configs[4]
-        clip_gradient = None if opt_configs[3] < 0 else opt_configs[3]
-        if clip_gradient is not None:
-            optimizer_params["clip_gradient"] = opt_configs[3]
-        if opt_configs[2] is not None:
-            optimizer_params["momentum"] = opt_configs[2]
-        optimizer_params["rescale_grad"] = 1.0
-
-        self.module.init_optimizer(kvstore='device', optimizer=optimizer, optimizer_params=optimizer_params)
-
-    # get the log-likelihood given a batch of data
-    def compute_ll(self, input_iter: sockeye.data_io.ParallelBucketSentenceIter):
-        # bind the data
-        self.module.bind(data_shapes=input_iter.provide_data, label_shapes=input_iter.provide_label,
-                for_training=True, force_rebind=True, grad_req='write')
-
-        val_iter.reset()
-        val_metric.reset()
-        
-        # do the forward and backward steps
-        input_batch = input_iter.next() # only one bucket in input_inter
-        self.module.forward_backward(input_batch, is_train=True)
-        self.module.update_metric(val_metric, input_batch.label)
-
-        total_loss = 0
-        for name, val in val_metric.get_name_value():
-            total_loss += val
-        
-        # return the loss
-        return total_loss
-
-    # evaluate over a given development set
-    def evaluate_dev(self, val_iter: sockeye.data_io.ParallelBucketSentenceIter):
-        val_iter.reset()
-        val_metric.reset()
-
-        for nbatch, eval_batch in enumerate(val_iter):
-            self.module.forward(eval_batch, is_train=False)
-            self.module.update_metric(val_metric, eval_batch.label)
-
-        total_loss = 0.0
-        for name, val in val_metric.get_name_value(): # name is unused.
-            total_loss += val
-
-        return total_loss
-
-    def update_model(self, weight: float):
-        self.module.update([weight]) # FIXME: correct?
-
-    def save_params(self, output_folder: str, 
-                    checkpoint: int):
-        """
-        Saves the parameters to disk.
-        """
-        arg_params, aux_params = self.module.get_params()  # sync aux params across devices
-        self.module.set_params(arg_params, aux_params)
-        self.params = arg_params
-        params_base_fname = C.PARAMS_NAME % checkpoint
-        self.save_params_to_file(os.path.join(output_folder, params_base_fname))
-            
+                
     
 class Translator:
     """
@@ -631,12 +469,8 @@
         trans = self.translate_nd_k(*self._get_inference_input(trans_input.tokens), k)
         
         return [self._make_result(trans_input, trans[0][i], trans[1][i], trans[2][i]) for i in range(k)]
-<<<<<<< HEAD
-
-=======
-    
->>>>>>> a6edbc18
-    def _get_inference_input(self, tokens: List[str]) -> Tuple[mx.nd.NDArray, mx.nd.NDArray, Optional[int]]:
+
+def _get_inference_input(self, tokens: List[str]) -> Tuple[mx.nd.NDArray, mx.nd.NDArray, Optional[int]]:
         """
         Returns NDArray of source ids, NDArray of sentence length, and corresponding bucket_key
 
@@ -701,10 +535,7 @@
             -> Tuple[List[List[int]], List[np.ndarray], List[float]]:
         """
         Translates source of source_length, given a bucket_key.
-<<<<<<< HEAD
-=======
-
->>>>>>> a6edbc18
+
         :param source: Source.
         :param source_length: Source length.
         :param bucket_key: Bucket key.
@@ -877,10 +708,7 @@
                             accumulated_scores: mx.nd.NDArray, k: int) -> Tuple[List[List[int]], List[np.ndarray], List[float]]:
         """
         Return the k-best entries from the n-best list.
-<<<<<<< HEAD
-=======
-
->>>>>>> a6edbc18
+
         :param sequences: List of lists of word ids.
         :param attention_lists: List of attention.
         :param accumulated_scores: Array of length-normalized negative log-probs.
