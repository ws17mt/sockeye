--- conflicted
+++ resolved
@@ -54,23 +54,17 @@
         # this ensures parameter name compatibility of training w/ FusedRNN and decoding with 'unfused' RNN.
         cell_prefix = "%sl%d_" % (prefix, layer)
         if cell_type == C.LSTM_TYPE:
-<<<<<<< HEAD
             cell = mx.rnn.LSTMCell(num_hidden=num_hidden, prefix=cell_prefix, forget_bias=forget_bias, params=params[layer])
+        elif cell_type == C.LNLSTM_TYPE:
+            cell = LayerNormLSTMCell(num_hidden=num_hidden, prefix=cell_prefix, forget_bias=forget_bias, params=params[layer])
+        elif cell_type == C.LNGLSTM_TYPE:
+            cell = LayerNormPerGateLSTMCell(num_hidden=num_hidden, prefix=cell_prefix, forget_bias=forget_bias, params=params[layer])
         elif cell_type == C.GRU_TYPE:
             cell = mx.rnn.GRUCell(num_hidden=num_hidden, prefix=cell_prefix, params=params[layer])
-=======
-            cell = mx.rnn.LSTMCell(num_hidden=num_hidden, prefix=cell_prefix, forget_bias=forget_bias)
-        elif cell_type == C.LNLSTM_TYPE:
-            cell = LayerNormLSTMCell(num_hidden=num_hidden, prefix=cell_prefix, forget_bias=forget_bias)
-        elif cell_type == C.LNGLSTM_TYPE:
-            cell = LayerNormPerGateLSTMCell(num_hidden=num_hidden, prefix=cell_prefix, forget_bias=forget_bias)
-        elif cell_type == C.GRU_TYPE:
-            cell = mx.rnn.GRUCell(num_hidden=num_hidden, prefix=cell_prefix)
         elif cell_type == C.LNGRU_TYPE:
-            cell = LayerNormGRUCell(num_hidden=num_hidden, prefix=cell_prefix)
+            cell = LayerNormGRUCell(num_hidden=num_hidden, prefix=cell_prefix, params=params[layer])
         elif cell_type == C.LNGGRU_TYPE:
-            cell = LayerNormPerGateGRUCell(num_hidden=num_hidden, prefix=cell_prefix)
->>>>>>> 154ed742
+            cell = LayerNormPerGateGRUCell(num_hidden=num_hidden, prefix=cell_prefix, params=params[layer])
         else:
             raise NotImplementedError()
         if residual and layer > 0:
