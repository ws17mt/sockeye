# Copyright 2017 Amazon.com, Inc. or its affiliates. All Rights Reserved.
#
# Licensed under the Apache License, Version 2.0 (the "License"). You may not
# use this file except in compliance with the License. A copy of the License
# is located at
#
#     http://aws.amazon.com/apache2.0/
# 
# or in the "license" file accompanying this file. This file is distributed on
# an "AS IS" BASIS, WITHOUT WARRANTIES OR CONDITIONS OF ANY KIND, either
# express or implied. See the License for the specific language governing
# permissions and limitations under the License.

"""
Implements data iterators and I/O related functions for sequence-to-sequence models.
"""
import bisect
import gzip
import logging
import pickle
import random
from typing import Dict, Iterator, Iterable, List, NamedTuple, Optional, Tuple

import mxnet as mx
import numpy as np

import sockeye.constants as C
from sockeye.utils import check_condition

logger = logging.getLogger(__name__)


def define_buckets(max_seq_len: int, step=10) -> List[int]:
    """
    Returns a list of integers defining bucket boundaries.
    Bucket boundaries are created according to the following policy:
    We generate buckets with a step size of step making sure that max_seq_len is covered by a bucket.
    This entails that generation of the next-largest bucket that includes max_seq_len.

    :param max_seq_len: Maximum bucket size.
    :param step: Distance between buckets.
    :return: List of bucket sizes.
    """
    return [bucket_len for bucket_len in range(step, max_seq_len + step, step)]


def define_parallel_buckets(max_seq_len: int, bucket_width=10, length_ratio=1.0) -> List[Tuple[int, int]]:
    """
    Returns (src,trg) buckets in steps of bucket_width. Minimum bucket size for both source and target is 2.
    If length_ratio >=1, then we make sure that a target sentence of max_seq_len will be covered by a bucket.
    Otherwise, we make sure that a source sentence of max_seq_len will be covered by a bucket.

    :param max_seq_len: Maximum bucket size.
    :param bucket_width: Width of buckets.
    :param length_ratio: Length ratio between source and target data.
    """
    if length_ratio >= 1.0:
        # target side is longer, hence defines number of buckets
        target_buckets = define_buckets(max_seq_len, step=bucket_width)
        source_step_size = max(1, int(bucket_width / length_ratio))
        source_buckets = define_buckets(len(target_buckets) * source_step_size, step=source_step_size)
    else:
        # source side is longer, hence defines number of buckets
        source_buckets = define_buckets(max_seq_len, step=bucket_width)
        target_step_size = max(1, int(bucket_width * length_ratio))
        target_buckets = define_buckets(len(source_buckets) * target_step_size, step=target_step_size)

    # minimum bucket size is 2 (as we add BOS symbol to target side)
    source_buckets = [max(2, b) for b in source_buckets]
    target_buckets = [max(2, b) for b in target_buckets]

    return list(zip(source_buckets, target_buckets))


def get_bucket(seq_len: int, buckets: List[int]) -> Optional[int]:
    """
    Given sequence length and a list of buckets, return corresponding bucket.

    :param seq_len: Sequence length.
    :param buckets: List of buckets.
    :return: Chosen bucket.
    """
    bucket_idx = bisect.bisect_left(buckets, seq_len)
    if bucket_idx == len(buckets):
        return None
    return buckets[bucket_idx]


def read_parallel_corpus(data_source: str,
                         data_target: str,
                         vocab_source: Dict[str, int],
                         vocab_target: Dict[str, int],
                         no_bos: bool) -> Tuple[List[List[int]], List[List[int]]]:
    """
    Loads source and target data, making sure they have the same length.

    :param data_source: Path to source training data.
    :param data_target: Path to target training data.
    :param vocab_source: Source vocabulary.
    :param vocab_target: Target vocabulary.
    :param no_bos: Don't prepend BOS to target sentences.
    :return: Tuple of (source sentences, target sentences).
    """
    source_sentences = read_sentences(data_source, vocab_source, add_bos=False)
<<<<<<< HEAD
    target_sentences = read_sentences(data_target, vocab_target, add_bos=not no_bos)
    assert len(source_sentences) == len(
        target_sentences), "Number of source sentences does not match number of target sentences"
=======
    target_sentences = read_sentences(data_target, vocab_target, add_bos=True)
    check_condition(len(source_sentences) == len(target_sentences),
        "Number of source sentences does not match number of target sentences")
>>>>>>> 10a96b90
    return source_sentences, target_sentences


def get_data_iters(source_sentences: List[List[int]], 
                   target_sentences: List[List[int]],
                   vocab_source: Dict[str, int], 
                   vocab_target: Dict[str, int],
                   batch_size: int,
                   fill_up: str,
                   max_seq_len: int,
                   bucketing: bool,
                   bucket_width: int) -> 'ParallelBucketSentenceIter':
    """
    Returns data iterators for data.
    :param source: Path to source training data.
    :param target: Path to target training data.
    :param vocab_source: Source vocabulary.
    :param vocab_target: Target vocabulary.
    :param batch_size: Batch size.
    :param fill_up: Fill-up strategy for buckets.
    :param max_seq_len: Maximum sequence length.
    :param bucketing: Whether to use bucketing.
    :param bucket_width: Size of buckets.
    :return: data iterator.
    """
    length_ratio = sum(len(t) / float(len(s)) for t, s in zip(source_sentences, target_sentences)) / len(target_sentences)
    logger.info("Average target/source data length ratio: %.2f", length_ratio)

    # define buckets
    buckets = define_parallel_buckets(max_seq_len, bucket_width, length_ratio) if bucketing else [
        (max_seq_len, max_seq_len)]

    data_iter = ParallelBucketSentenceIter(source_sentences,
                                           target_sentences,
                                           buckets,
                                           batch_size,
                                           vocab_target[C.EOS_SYMBOL],
                                           C.PAD_ID,
                                           vocab_target[C.UNK_SYMBOL],
                                           fill_up=fill_up)

    return data_iter


def get_data_iters(source: str, 
                   target: str,
                   vocab_source: Dict[str, int], 
                   vocab_target: Dict[str, int],
                   batch_size: int,
                   fill_up: str,
                   max_seq_len: int,
                   bucketing: bool,
                   bucket_width: int) -> 'ParallelBucketSentenceIter':
    """
    Returns data iterators for data.
    :param source: Path to source training data.
    :param target: Path to target training data.
    :param vocab_source: Source vocabulary.
    :param vocab_target: Target vocabulary.
    :param batch_size: Batch size.
    :param fill_up: Fill-up strategy for buckets.
    :param max_seq_len: Maximum sequence length.
    :param bucketing: Whether to use bucketing.
    :param bucket_width: Size of buckets.
    :return: data iterator.
    """
    logger.info("Creating data iterator")
    source_sentences, target_sentences = read_parallel_corpus(source,
                                                              target,
                                                              vocab_source,
                                                              vocab_target)
    
    length_ratio = sum(len(t) / float(len(s)) for t, s in zip(source_sentences, target_sentences)) / len(target_sentences)
    logger.info("Average target/source data length ratio: %.2f", length_ratio)

    # define buckets
    buckets = define_parallel_buckets(max_seq_len, bucket_width, length_ratio) if bucketing else [
        (max_seq_len, max_seq_len)]

    data_iter = ParallelBucketSentenceIter(source_sentences,
                                           target_sentences,
                                           buckets,
                                           batch_size,
                                           vocab_target[C.EOS_SYMBOL],
                                           C.PAD_ID,
                                           vocab_target[C.UNK_SYMBOL],
                                           fill_up=fill_up)

    return data_iter


def get_training_data_iters(source: str, target: str,
                            validation_source: str, validation_target: str,
                            vocab_source: Dict[str, int], vocab_target: Dict[str, int],
                            no_bos: bool,
                            batch_size: int,
                            fill_up: str,
                            max_seq_len: int,
                            bucketing: bool,
                            bucket_width: int) -> Tuple['ParallelBucketSentenceIter', 'ParallelBucketSentenceIter']:
    """
    Returns data iterators for training and validation data.

    :param source: Path to source training data.
    :param target: Path to target training data.
    :param validation_source: Path to source validation data.
    :param validation_target: Path to target validation data.
    :param vocab_source: Source vocabulary.
    :param vocab_target: Target vocabulary.
    :param no_bos: Don't prepend BOS to target sentences.
    :param batch_size: Batch size.
    :param fill_up: Fill-up strategy for buckets.
    :param max_seq_len: Maximum sequence length.
    :param bucketing: Whether to use bucketing.
    :param bucket_width: Size of buckets.
    :return: Tuple of (training data iterator, validation data iterator).
    """
    logger.info("Creating train data iterator")
    train_source_sentences, train_target_sentences = read_parallel_corpus(source,
                                                                          target,
                                                                          vocab_source,
                                                                          vocab_target,
                                                                          no_bos)
    length_ratio = sum(len(t) / float(len(s)) for t, s in zip(train_source_sentences, train_target_sentences)) / len(
        train_target_sentences)
    logger.info("Average training target/source length ratio: %.2f", length_ratio)

    # define buckets
    buckets = define_parallel_buckets(max_seq_len, bucket_width, length_ratio) if bucketing else [
        (max_seq_len, max_seq_len)]

    train_iter = ParallelBucketSentenceIter(train_source_sentences,
                                            train_target_sentences,
                                            buckets,
                                            batch_size,
                                            vocab_target[C.EOS_SYMBOL],
                                            C.PAD_ID,
                                            vocab_target[C.UNK_SYMBOL],
                                            fill_up=fill_up)

    logger.info("Creating validation data iterator")
    val_source_sentences, val_target_sentences = read_parallel_corpus(validation_source,
                                                                      validation_target,
                                                                      vocab_source,
                                                                      vocab_target,
                                                                      no_bos)
    val_iter = ParallelBucketSentenceIter(val_source_sentences,
                                          val_target_sentences,
                                          buckets,
                                          batch_size,
                                          vocab_target[C.EOS_SYMBOL],
                                          C.PAD_ID,
                                          vocab_target[C.UNK_SYMBOL],
                                          fill_up=fill_up)
    return train_iter, val_iter


DataInfo = NamedTuple('DataInfo', [
    ('source', str),
    ('target', str),
    ('validation_source', str),
    ('validation_target', str),
    ('vocab_source', str),
    ('vocab_target', str),
])
"""
Tuple to collect data information for training.

:param source: Path to training source.
:param target: Path to training target.
:param validation_source: Path to validation source.
:param validation_target: Path to validation target.
:param vocab_source: Path to source vocabulary.
:param vocab_target: Path to target vocabulary.
"""


def smart_open(filename: str, mode="rt", ftype="auto", errors='replace'):
    """
    Returns a file descriptor for filename with UTF-8 encoding.
    If mode is "rt", file is opened read-only.
    If ftype is "auto", uses gzip iff filename endswith .gz.
    If ftype is {"gzip","gz"}, uses gzip.

    Note: encoding error handling defaults to "replace"

    :param filename: The filename to open.
    :param mode: Reader mode.
    :param ftype: File type. If 'auto' checks filename suffix for gz to try gzip.open
    :param errors: Encoding error handling during reading. Defaults to 'replace'
    :return: File descriptor
    """
    if ftype == 'gzip' or ftype == 'gz' or (ftype == 'auto' and filename.endswith(".gz")):
        return gzip.open(filename, mode=mode, encoding='utf-8', errors=errors)
    else:
        return open(filename, mode=mode, encoding='utf-8', errors=errors)


def read_content(path: str, limit=None) -> Iterator[List[str]]:
    """
    Returns a list of tokens for each line in path up to a limit.
    
    :param path: Path to files containing sentences.
    :param limit: How many lines to read from path.
    :return: Iterator over lists of words.
    """
    with smart_open(path) as indata:
        for i, line in enumerate(indata):
            if limit is not None and i == limit:
                break
            yield list(get_tokens(line))


def get_tokens(line: str) -> Iterator[str]:
    """
    Yields tokens from input string.

    :param line: Input string.
    :return: Iterator over tokens.
    """
    for token in line.rstrip().split():
        if len(token) > 0:
            yield token


def tokens2ids(tokens: Iterable[str], vocab: Dict[str, int]) -> List[int]:
    """
    Returns sequence of ids given a sequence of tokens and vocab.
    
    :param tokens: List of tokens.
    :param vocab: Vocabulary (containing UNK symbol).
    :return: List of word ids.
    """
    return [vocab.get(w, vocab[C.UNK_SYMBOL]) for w in tokens]


def read_sentences(path: str, vocab: Dict[str, int], add_bos=False, limit=None) -> List[List[int]]:
    """
    Reads sentences from path and creates word id sentences.

    :param path: Path to read data from.
    :param vocab: Vocabulary mapping.
    :param add_bos: Whether to add Beginning-Of-Sentence (BOS) symbol.
    :param limit: Read limit.
    :return: List of integer sequences.
    """
    assert C.UNK_SYMBOL in vocab
    assert C.UNK_SYMBOL in vocab
    assert vocab[C.PAD_SYMBOL] == C.PAD_ID
    assert C.BOS_SYMBOL in vocab
    assert C.EOS_SYMBOL in vocab
    sentences = []
    for sentence_tokens in read_content(path, limit):
        sentence = tokens2ids(sentence_tokens, vocab)
        check_condition(sentence, "Empty sentence in file %s" % path)
        if add_bos:
            sentence.insert(0, vocab[C.BOS_SYMBOL])
        sentences.append(sentence)
    logger.info("%d sentences loaded from '%s'", len(sentences), path)
    return sentences


def get_default_bucket_key(buckets: List[Tuple[int, int]]) -> Tuple[int, int]:
    """
    Returns the default bucket from a list of buckets, i.e. the largest bucket.

    :param buckets: List of buckets.
    :return: The largest bucket in the list.
    """
    return max(buckets)


def get_parallel_bucket(buckets: List[Tuple[int, int]],
                        length_source: int,
                        length_target: int) -> Optional[Tuple[int, Tuple[int, int]]]:
    """
    Returns bucket index and bucket from a list of buckets, given source and target length.
    Returns (None, None) if no bucket fits.

    :param buckets: List of buckets.
    :param length_source: Length of source sequence.
    :param length_target: Length of target sequence.
    :return: Tuple of (bucket index, bucket), or (None, None) if not fitting.
    """
    bucket = None, None
    for j, (source_bkt, target_bkt) in enumerate(buckets):
        if source_bkt >= length_source and target_bkt >= length_target:
            bucket = j, (source_bkt, target_bkt)
            break
    return bucket


# TODO: consider more memory-efficient data reading (load from disk on demand)
# TODO: consider using HDF5 format for language data
class ParallelBucketSentenceIter(mx.io.DataIter):
    """
    A Bucket sentence iterator for parallel data. Randomly shuffles the data after every call to reset().
    Data is stored in NDArrays for each epoch for fast indexing during iteration.

    :param source_sentences: List of source sentences (integer-coded).
    :param target_sentences: List of target sentences (integer-coded).
    :param buckets: List of buckets.
    :param batch_size: Batch_size of generated data batches.
           Incomplete batches are discarded if fill_up == None, or filled up according to the fill_up strategy.
    :param fill_up: If not None, fill up bucket data to a multiple of batch_size to avoid discarding incomplete batches.
           for each bucket. If set to 'replicate', sample examples from the bucket and use them to fill up.
    :param eos_id: Word id for end-of-sentence.
    :param pad_id: Word id for padding symbols.
    :param unk_id: Word id for unknown symbols.
    :param dtype: Data type of generated NDArrays.
    """

    def __init__(self,
                 source_sentences: List[List[int]],
                 target_sentences: List[List[int]],
                 buckets: List[Tuple[int, int]],
                 batch_size: int,
                 eos_id: int,
                 pad_id: int,
                 unk_id: int,
                 fill_up: Optional[str] = None,
                 source_data_name=C.SOURCE_NAME,
                 source_data_length_name=C.SOURCE_LENGTH_NAME,
                 target_data_name=C.TARGET_NAME,
                 label_name=C.TARGET_LABEL_NAME,
                 dtype='float32'):
        super(ParallelBucketSentenceIter, self).__init__()

        self.buckets = list(buckets)
        self.buckets.sort()
        self.default_bucket_key = get_default_bucket_key(self.buckets)
        self.batch_size = batch_size
        self.eos_id = eos_id
        self.pad_id = pad_id
        self.unk_id = unk_id
        self.dtype = dtype
        self.source_data_name = source_data_name
        self.source_data_length_name = source_data_length_name
        self.target_data_name = target_data_name
        self.label_name = label_name
        self.fill_up = fill_up

        # TODO: consider avoiding explicitly creating length and label arrays to save host memory
        self.data_source = [[] for _ in self.buckets]
        self.data_length = [[] for _ in self.buckets]
        self.data_target = [[] for _ in self.buckets]
        self.data_label = [[] for _ in self.buckets]

        # assign sentence pairs to buckets
        self._assign_to_buckets(source_sentences, target_sentences)

        # convert to single numpy array for each bucket
        self._convert_to_array()

        self.provide_data = [
            mx.io.DataDesc(name=source_data_name, shape=(batch_size, self.default_bucket_key[0]), layout=C.BATCH_MAJOR),
            mx.io.DataDesc(name=source_data_length_name, shape=(batch_size,), layout=C.BATCH_MAJOR),
            mx.io.DataDesc(name=target_data_name, shape=(batch_size, self.default_bucket_key[1]), layout=C.BATCH_MAJOR)]
        self.provide_label = [
            mx.io.DataDesc(name=label_name, shape=(self.batch_size, self.default_bucket_key[1]), layout=C.BATCH_MAJOR)]

        self.data_names = [self.source_data_name, self.source_data_length_name, self.target_data_name]
        self.label_names = [self.label_name]

        # create index tuples (i,j) into buckets: i := bucket index ; j := row index of bucket array
        self.idx = []
        for i, buck in enumerate(self.data_source):
            rest = len(buck) % batch_size
            if rest > 0:
                logger.info("Discarding %d samples from bucket %s due to incomplete batch", rest, self.buckets[i])
            idxs = [(i, j) for j in range(0, len(buck) - batch_size + 1, batch_size)]
            self.idx.extend(idxs)
        self.curr_idx = 0

        # holds NDArrays
        self.indices = []  # This will define how the data arrays will be organized
        self.nd_source = []
        self.nd_length = []
        self.nd_target = []
        self.nd_label = []

        self.reset()

    def _assign_to_buckets(self, source_sentences, target_sentences):
        ndiscard = 0
        tokens_source = 0
        tokens_target = 0
        num_of_unks_source = 0
        num_of_unks_target = 0
        for source, target in zip(source_sentences, target_sentences):
            tokens_source += len(source)
            tokens_target += len(target)
            num_of_unks_source += source.count(self.unk_id)
            num_of_unks_target += target.count(self.unk_id)

            buck_idx, buck = get_parallel_bucket(self.buckets, len(source), len(target))
            if buck is None:
                ndiscard += 1
                continue

            buff_source = np.full((buck[0],), self.pad_id, dtype=self.dtype)
            buff_target = np.full((buck[1],), self.pad_id, dtype=self.dtype)
            buff_label = np.full((buck[1],), self.pad_id, dtype=self.dtype)
            buff_source[:len(source)] = source
            buff_target[:len(target)] = target
            buff_label[:len(target)] = target[1:] + [self.eos_id]
            self.data_source[buck_idx].append(buff_source)
            self.data_length[buck_idx].append(len(source))
            self.data_target[buck_idx].append(buff_target)
            self.data_label[buck_idx].append(buff_label)

        logger.info("Source words: %d", tokens_source)
        logger.info("Target words: %d", tokens_target)
        logger.info("Vocab coverage source: %.0f%%", (1 - num_of_unks_source / tokens_source) * 100)
        logger.info("Vocab coverage target: %.0f%%", (1 - num_of_unks_target / tokens_target) * 100)
        logger.info('Total: {0} samples in {1} buckets'.format(len(self.data_source), len(self.buckets)))
        nsamples = 0
        for bkt, buck in zip(self.buckets, self.data_length):
            logger.info("bucket of {0} : {1} samples".format(bkt, len(buck)))
            nsamples += len(buck)
        check_condition(nsamples > 0, "0 data points available in the data iterator. " \
                       "%d data points have been discarded because they didn't fit into any bucket. Consider " \
                       "increasing the --max-seq-len to fit your data." % ndiscard)
        logger.info("%d sentence pairs out of buckets", ndiscard)
        logger.info("fill up mode: %s", self.fill_up)
        logger.info("")

    def _convert_to_array(self):
        for i in range(len(self.data_source)):
            self.data_source[i] = np.asarray(self.data_source[i], dtype=self.dtype)
            self.data_length[i] = np.asarray(self.data_length[i], dtype=self.dtype)
            self.data_target[i] = np.asarray(self.data_target[i], dtype=self.dtype)
            self.data_label[i] = np.asarray(self.data_label[i], dtype=self.dtype)

            n = len(self.data_source[i])
            if n % self.batch_size != 0:
                buck_shape = self.buckets[i]
                rest = self.batch_size - n % self.batch_size
                if self.fill_up == 'pad':
                    raise NotImplementedError
                elif self.fill_up == 'replicate':
                    logger.info(
                        "Replicating %d random examples from bucket %s to size it to multiple of batch size %d", rest,
                        buck_shape, self.batch_size)
                    random_indices = np.random.randint(self.data_source[i].shape[0], size=rest)

                    self.data_source[i] = np.concatenate((self.data_source[i], self.data_source[i][random_indices, :]),
                                                         axis=0)
                    self.data_length[i] = np.concatenate((self.data_length[i], self.data_length[i][random_indices]),
                                                         axis=0)
                    self.data_target[i] = np.concatenate((self.data_target[i], self.data_target[i][random_indices, :]),
                                                         axis=0)
                    self.data_label[i] = np.concatenate((self.data_label[i], self.data_label[i][random_indices, :]),
                                                        axis=0)

    def reset(self):
        """
        Resets and reshuffles the data.
        """
        self.curr_idx = 0
        # shuffle indices
        random.shuffle(self.idx)

        self.nd_source = []
        self.nd_length = []
        self.nd_target = []
        self.nd_label = []
        self.indices = []
        for i in range(len(self.data_source)):
            # shuffle indices within each bucket
            self.indices.append(np.random.permutation(len(self.data_source[i])))
            self._append_ndarrays(i, self.indices[-1])

    def _append_ndarrays(self, bucket: int, shuffled_indices: np.array):
        """
        Appends the actual data, selected by the given indices, to the NDArrays
        of the appropriate bucket. Use when reshuffling the data.

        :param bucket: Current bucket.
        :param shuffled_indices: Indices indicating which data to select.
        """
        self.nd_source.append(mx.nd.array(self.data_source[bucket].take(shuffled_indices, axis=0), dtype=self.dtype))
        self.nd_length.append(mx.nd.array(self.data_length[bucket].take(shuffled_indices, axis=0), dtype=self.dtype))
        self.nd_target.append(mx.nd.array(self.data_target[bucket].take(shuffled_indices, axis=0), dtype=self.dtype))
        self.nd_label.append(mx.nd.array(self.data_label[bucket].take(shuffled_indices, axis=0), dtype=self.dtype))

    def iter_next(self) -> bool:
        """
        True if iterator can return another batch
        """
        return self.curr_idx != len(self.idx)

    def next(self) -> mx.io.DataBatch:
        """
        Returns the next batch from the data iterator.
        """
        if not self.iter_next():
            raise StopIteration

        i, j = self.idx[self.curr_idx]
        self.curr_idx += 1

        source = self.nd_source[i][j:j + self.batch_size]
        length = self.nd_length[i][j:j + self.batch_size]
        target = self.nd_target[i][j:j + self.batch_size]
        data = [source, length, target]
        label = [self.nd_label[i][j:j + self.batch_size]]

        provide_data = [mx.io.DataDesc(name=n, shape=x.shape, layout=C.BATCH_MAJOR) for n, x in
                        zip(self.data_names, data)]
        provide_label = [mx.io.DataDesc(name=n, shape=x.shape, layout=C.BATCH_MAJOR) for n, x in
                         zip(self.label_names, label)]

        # TODO: num pad examples is not set here if fillup strategy would be padding
        return mx.io.DataBatch(data, label,
                               pad=0, index=None, bucket_key=self.buckets[i],
                               provide_data=provide_data, provide_label=provide_label)

    def save_state(self, fname: str):
        """
        Saves the current state of iterator to a file, so that iteration can be
        continued. Note that the data is not saved, i.e. the iterator must be
        initialized with the same parameters as in the first call.

        :param fname: File name to save the information to.
        """
        with open(fname, "wb") as fp:
            pickle.dump(self.idx, fp)
            pickle.dump(self.curr_idx, fp)
            np.save(fp, self.indices)

    def load_state(self, fname: str):
        """
        Loads the state of the iterator from a file.

        :param fname: File name to load the information from.
        """
        with open(fname, "rb") as fp:
            self.idx = pickle.load(fp)
            self.curr_idx = pickle.load(fp)
            self.indices = np.load(fp)

        # Because of how checkpointing is done (pre-fetching the next batch in
        # each iteration), curr_idx should be always >= 1
        assert self.curr_idx >= 1
        # Right after loading the iterator state, next() should be called
        self.curr_idx -= 1

        self.nd_source = []
        self.nd_length = []
        self.nd_target = []
        self.nd_label = []
        for i in range(len(self.data_source)):
            self._append_ndarrays(i, self.indices[i])<|MERGE_RESOLUTION|>--- conflicted
+++ resolved
@@ -102,15 +102,9 @@
     :return: Tuple of (source sentences, target sentences).
     """
     source_sentences = read_sentences(data_source, vocab_source, add_bos=False)
-<<<<<<< HEAD
     target_sentences = read_sentences(data_target, vocab_target, add_bos=not no_bos)
-    assert len(source_sentences) == len(
-        target_sentences), "Number of source sentences does not match number of target sentences"
-=======
-    target_sentences = read_sentences(data_target, vocab_target, add_bos=True)
     check_condition(len(source_sentences) == len(target_sentences),
         "Number of source sentences does not match number of target sentences")
->>>>>>> 10a96b90
     return source_sentences, target_sentences
 
 
