--- conflicted
+++ resolved
@@ -543,14 +543,9 @@
             logger.info("bucket of {0} : {1} samples".format(bkt, len(buck)))
             nsamples += len(buck)
         check_condition(nsamples > 0, "0 data points available in the data iterator. "
-<<<<<<< HEAD
                                       "%d data points have been discarded because they "
                                       "didn't fit into any bucket. Consider increasing "
                                       "the --max-seq-len to fit your data." % ndiscard)
-=======
-                        "%d data points have been discarded because they didn't fit into any bucket. Consider "
-                        "increasing the --max-seq-len to fit your data." % ndiscard)
->>>>>>> ec7728db
         logger.info("%d sentence pairs out of buckets", ndiscard)
         logger.info("fill up mode: %s", self.fill_up)
         logger.info("")
