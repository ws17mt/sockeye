# Copyright 2017 Amazon.com, Inc. or its affiliates. All Rights Reserved.
#
# Licensed under the Apache License, Version 2.0 (the "License"). You may not
# use this file except in compliance with the License. A copy of the License
# is located at
#
#     http://aws.amazon.com/apache2.0/
# 
# or in the "license" file accompanying this file. This file is distributed on
# an "AS IS" BASIS, WITHOUT WARRANTIES OR CONDITIONS OF ANY KIND, either
# express or implied. See the License for the specific language governing
# permissions and limitations under the License.

"""
Implements data iterators and I/O related functions for sequence-to-sequence models.
"""
import bisect
import gzip
import logging
import pickle
import random
from typing import Dict, Iterator, Iterable, List, NamedTuple, Optional, Tuple

import mxnet as mx
import numpy as np

import sockeye.constants as C

logger = logging.getLogger(__name__)


def define_buckets(max_seq_len: int, step=10) -> List[int]:
    """
    Returns a list of integers defining bucket boundaries.
    Bucket boundaries are created according to the following policy:
    We generate buckets with a step size of step making sure that max_seq_len is covered by a bucket.
    This entails that generation of the next-largest bucket that includes max_seq_len.

    :param max_seq_len: Maximum bucket size.
    :param step: Distance between buckets.
    :return: List of bucket sizes.
    """
    return [bucket_len for bucket_len in range(step, max_seq_len + step, step)]


def define_parallel_buckets(max_seq_len: int, bucket_width=10, length_ratio=1.0) -> List[Tuple[int, int]]:
    """
    Returns (src,trg) buckets in steps of bucket_width. Minimum bucket size for both source and target is 2.
    If length_ratio >=1, then we make sure that a target sentence of max_seq_len will be covered by a bucket.
    Otherwise, we make sure that a source sentence of max_seq_len will be covered by a bucket.

    :param max_seq_len: Maximum bucket size.
    :param bucket_width: Width of buckets.
    :param length_ratio: Length ratio between source and target data.
    """
    if length_ratio >= 1.0:
        # target side is longer, hence defines number of buckets
        target_buckets = define_buckets(max_seq_len, step=bucket_width)
        source_step_size = max(1, int(bucket_width / length_ratio))
        source_buckets = define_buckets(len(target_buckets) * source_step_size, step=source_step_size)
    else:
        # source side is longer, hence defines number of buckets
        source_buckets = define_buckets(max_seq_len, step=bucket_width)
        target_step_size = max(1, int(bucket_width * length_ratio))
        target_buckets = define_buckets(len(source_buckets) * target_step_size, step=target_step_size)

    # minimum bucket size is 2 (as we add BOS symbol to target side)
    source_buckets = [max(2, b) for b in source_buckets]
    target_buckets = [max(2, b) for b in target_buckets]

    return list(zip(source_buckets, target_buckets))


def get_bucket(seq_len: int, buckets: List[int]) -> Optional[int]:
    """
    Given sequence length and a list of buckets, return corresponding bucket.

    :param seq_len: Sequence length.
    :param buckets: List of buckets.
    :return: Chosen bucket.
    """
    bucket_idx = bisect.bisect_left(buckets, seq_len)
    if bucket_idx == len(buckets):
        return None
    return buckets[bucket_idx]


def read_parallel_corpus(data_source: str,
                         data_target: str,
                         vocab_source: Dict[str, int],
                         vocab_target: Dict[str, int]) -> Tuple[List[List[int]], List[List[int]]]:
    """
    Loads source and target data, making sure they have the same length.

    :param data_source: Path to source training data.
    :param data_target: Path to target training data.
    :param vocab_source: Source vocabulary.
    :param vocab_target: Target vocabulary.
    :return: Tuple of (source sentences, target sentences).
    """
    source_sentences = read_sentences(data_source, vocab_source, add_bos=False)
    target_sentences = read_sentences(data_target, vocab_target, add_bos=True)
    assert len(source_sentences) == len(
        target_sentences), "Number of source sentences does not match number of target sentences"
    return source_sentences, target_sentences


def get_data_iters(source_sentences: List[List[int]], 
                   target_sentences: List[List[int]],
                   vocab_source: Dict[str, int], 
                   vocab_target: Dict[str, int],
                   batch_size: int,
                   fill_up: str,
                   max_seq_len: int,
                   bucketing: bool,
                   bucket_width: int) -> 'ParallelBucketSentenceIter':
    """
    Returns data iterators for data.
<<<<<<< HEAD
=======

>>>>>>> a6edbc18
    :param source: Path to source training data.
    :param target: Path to target training data.
    :param vocab_source: Source vocabulary.
    :param vocab_target: Target vocabulary.
    :param batch_size: Batch size.
    :param fill_up: Fill-up strategy for buckets.
    :param max_seq_len: Maximum sequence length.
    :param bucketing: Whether to use bucketing.
    :param bucket_width: Size of buckets.
    :return: data iterator.
    """
    length_ratio = sum(len(t) / float(len(s)) for t, s in zip(source_sentences, target_sentences)) / len(target_sentences)
    logger.info("Average target/source data length ratio: %.2f", length_ratio)

    # define buckets
    buckets = define_parallel_buckets(max_seq_len, bucket_width, length_ratio) if bucketing else [
        (max_seq_len, max_seq_len)]

    data_iter = ParallelBucketSentenceIter(source_sentences,
                                           target_sentences,
                                           buckets,
                                           batch_size,
                                           vocab_target[C.EOS_SYMBOL],
                                           C.PAD_ID,
                                           vocab_target[C.UNK_SYMBOL],
                                           fill_up=fill_up)

    return data_iter

<<<<<<< HEAD

=======
>>>>>>> a6edbc18
def get_data_iters(source: str, 
                   target: str,
                   vocab_source: Dict[str, int], 
                   vocab_target: Dict[str, int],
                   batch_size: int,
                   fill_up: str,
                   max_seq_len: int,
                   bucketing: bool,
                   bucket_width: int) -> 'ParallelBucketSentenceIter':
    """
    Returns data iterators for data.
<<<<<<< HEAD
=======

>>>>>>> a6edbc18
    :param source: Path to source training data.
    :param target: Path to target training data.
    :param vocab_source: Source vocabulary.
    :param vocab_target: Target vocabulary.
    :param batch_size: Batch size.
    :param fill_up: Fill-up strategy for buckets.
    :param max_seq_len: Maximum sequence length.
    :param bucketing: Whether to use bucketing.
    :param bucket_width: Size of buckets.
    :return: data iterator.
    """
    logger.info("Creating data iterator")
    source_sentences, target_sentences = read_parallel_corpus(source,
<<<<<<< HEAD
                                                              target,
                                                              vocab_source,
                                                              vocab_target)
=======
                                                                target,
                                                                vocab_source,
                                                                vocab_target)
>>>>>>> a6edbc18
    
    length_ratio = sum(len(t) / float(len(s)) for t, s in zip(source_sentences, target_sentences)) / len(target_sentences)
    logger.info("Average target/source data length ratio: %.2f", length_ratio)

    # define buckets
    buckets = define_parallel_buckets(max_seq_len, bucket_width, length_ratio) if bucketing else [
        (max_seq_len, max_seq_len)]

    data_iter = ParallelBucketSentenceIter(source_sentences,
                                           target_sentences,
                                           buckets,
                                           batch_size,
                                           vocab_target[C.EOS_SYMBOL],
                                           C.PAD_ID,
                                           vocab_target[C.UNK_SYMBOL],
                                           fill_up=fill_up)

    return data_iter

<<<<<<< HEAD

=======
>>>>>>> a6edbc18
def get_training_data_iters(source: str, target: str,
                            validation_source: str, validation_target: str,
                            vocab_source: Dict[str, int], vocab_target: Dict[str, int],
                            batch_size: int,
                            fill_up: str,
                            max_seq_len: int,
                            bucketing: bool,
                            bucket_width: int) -> Tuple['ParallelBucketSentenceIter', 'ParallelBucketSentenceIter']:
    """
    Returns data iterators for training and validation data.

    :param source: Path to source training data.
    :param target: Path to target training data.
    :param validation_source: Path to source validation data.
    :param validation_target: Path to target validation data.
    :param vocab_source: Source vocabulary.
    :param vocab_target: Target vocabulary.
    :param batch_size: Batch size.
    :param fill_up: Fill-up strategy for buckets.
    :param max_seq_len: Maximum sequence length.
    :param bucketing: Whether to use bucketing.
    :param bucket_width: Size of buckets.
    :return: Tuple of (training data iterator, validation data iterator).
    """
    logger.info("Creating train data iterator")
    train_source_sentences, train_target_sentences = read_parallel_corpus(source,
                                                                          target,
                                                                          vocab_source,
                                                                          vocab_target)
    length_ratio = sum(len(t) / float(len(s)) for t, s in zip(train_source_sentences, train_target_sentences)) / len(
        train_target_sentences)
    logger.info("Average training target/source length ratio: %.2f", length_ratio)

    # define buckets
    buckets = define_parallel_buckets(max_seq_len, bucket_width, length_ratio) if bucketing else [
        (max_seq_len, max_seq_len)]

    train_iter = ParallelBucketSentenceIter(train_source_sentences,
                                            train_target_sentences,
                                            buckets,
                                            batch_size,
                                            vocab_target[C.EOS_SYMBOL],
                                            C.PAD_ID,
                                            vocab_target[C.UNK_SYMBOL],
                                            fill_up=fill_up)

    logger.info("Creating validation data iterator")
    val_source_sentences, val_target_sentences = read_parallel_corpus(validation_source,
                                                                      validation_target,
                                                                      vocab_source,
                                                                      vocab_target)
    val_iter = ParallelBucketSentenceIter(val_source_sentences,
                                          val_target_sentences,
                                          buckets,
                                          batch_size,
                                          vocab_target[C.EOS_SYMBOL],
                                          C.PAD_ID,
                                          vocab_target[C.UNK_SYMBOL],
                                          fill_up=fill_up)
    return train_iter, val_iter

DataInfo = NamedTuple('DataInfo', [
    ('source', str),
    ('target', str),
    ('validation_source', str),
    ('validation_target', str),
    ('vocab_source', str),
    ('vocab_target', str),
])
"""
Tuple to collect data information for training.

:param source: Path to training source.
:param target: Path to training target.
:param validation_source: Path to validation source.
:param validation_target: Path to validation target.
:param vocab_source: Path to source vocabulary.
:param vocab_target: Path to target vocabulary.
"""


def smart_open(filename: str, mode="rt", ftype="auto", errors='replace'):
    """
    Returns a file descriptor for filename with UTF-8 encoding.
    If mode is "rt", file is opened read-only.
    If ftype is "auto", uses gzip iff filename endswith .gz.
    If ftype is {"gzip","gz"}, uses gzip.

    Note: encoding error handling defaults to "replace"

    :param filename: The filename to open.
    :param mode: Reader mode.
    :param ftype: File type. If 'auto' checks filename suffix for gz to try gzip.open
    :param errors: Encoding error handling during reading. Defaults to 'replace'
    :return: File descriptor
    """
    if ftype == 'gzip' or ftype == 'gz' or (ftype == 'auto' and filename.endswith(".gz")):
        return gzip.open(filename, mode=mode, encoding='utf-8', errors=errors)
    else:
        return open(filename, mode=mode, encoding='utf-8', errors=errors)


def read_content(path: str, limit=None) -> Iterator[List[str]]:
    """
    Returns a list of tokens for each line in path up to a limit.
    
    :param path: Path to files containing sentences.
    :param limit: How many lines to read from path.
    :return: Iterator over lists of words.
    """
    with smart_open(path) as indata:
        for i, line in enumerate(indata):
            if limit is not None and i == limit:
                break
            yield list(get_tokens(line))

def read_lines(path: str, limit=None) -> List[str]:
    """
    Returns a list of sentences in path up to a limit.
    
    :param path: Path to files containing sentences.
    :param limit: How many lines to read from path.
    :return: Iterator over lists of words.
    """
    lines = []
    with smart_open(path) as indata:
        for i, line in enumerate(indata):
            if limit is not None and i == limit:
                break
            lines.append(line.strip())

    return lines

def get_tokens(line: str) -> Iterator[str]:
    """
    Yields tokens from input string.

    :param line: Input string.
    :return: Iterator over tokens.
    """
    for token in line.rstrip().split():
        if len(token) > 0:
            yield token


def tokens2ids(tokens: Iterable[str], vocab: Dict[str, int]) -> List[int]:
    """
    Returns sequence of ids given a sequence of tokens and vocab.
    
    :param tokens: List of tokens.
    :param vocab: Vocabulary (containing UNK symbol).
    :return: List of word ids.
    """
    return [vocab.get(w, vocab[C.UNK_SYMBOL]) for w in tokens]


def read_sentences(path: str, vocab: Dict[str, int], add_bos=False, limit=None) -> List[List[int]]:
    """
    Reads sentences from path and creates word id sentences.

    :param path: Path to read data from.
    :param vocab: Vocabulary mapping.
    :param add_bos: Whether to add Beginning-Of-Sentence (BOS) symbol.
    :param limit: Read limit.
    :return: List of integer sequences.
    """
    assert C.UNK_SYMBOL in vocab
    assert C.UNK_SYMBOL in vocab
    assert vocab[C.PAD_SYMBOL] == C.PAD_ID
    assert C.BOS_SYMBOL in vocab
    assert C.EOS_SYMBOL in vocab
    sentences = []
    for sentence_tokens in read_content(path, limit):
        sentence = tokens2ids(sentence_tokens, vocab)
        assert len(sentence) > 0, "Empty sentence in file %s" % path
        if add_bos:
            sentence.insert(0, vocab[C.BOS_SYMBOL])
        sentences.append(sentence)
    logger.info("%d sentences loaded from '%s'", len(sentences), path)
    return sentences


def get_default_bucket_key(buckets: List[Tuple[int, int]]) -> Tuple[int, int]:
    """
    Returns the default bucket from a list of buckets, i.e. the largest bucket.

    :param buckets: List of buckets.
    :return: The largest bucket in the list.
    """
    return max(buckets)


def get_parallel_bucket(buckets: List[Tuple[int, int]],
                        length_source: int,
                        length_target: int) -> Optional[Tuple[int, Tuple[int, int]]]:
    """
    Returns bucket index and bucket from a list of buckets, given source and target length.
    Returns (None, None) if no bucket fits.

    :param buckets: List of buckets.
    :param length_source: Length of source sequence.
    :param length_target: Length of target sequence.
    :return: Tuple of (bucket index, bucket), or (None, None) if not fitting.
    """
    bucket = None, None
    for j, (source_bkt, target_bkt) in enumerate(buckets):
        if source_bkt >= length_source and target_bkt >= length_target:
            bucket = j, (source_bkt, target_bkt)
            break
    return bucket


# TODO: consider more memory-efficient data reading (load from disk on demand)
# TODO: consider using HDF5 format for language data
class ParallelBucketSentenceIter(mx.io.DataIter):
    """
    A Bucket sentence iterator for parallel data. Randomly shuffles the data after every call to reset().
    Data is stored in NDArrays for each epoch for fast indexing during iteration.

    :param source_sentences: List of source sentences (integer-coded).
    :param target_sentences: List of target sentences (integer-coded).
    :param buckets: List of buckets.
    :param batch_size: Batch_size of generated data batches.
           Incomplete batches are discarded if fill_up == None, or filled up according to the fill_up strategy.
    :param fill_up: If not None, fill up bucket data to a multiple of batch_size to avoid discarding incomplete batches.
           for each bucket. If set to 'replicate', sample examples from the bucket and use them to fill up.
    :param eos_id: Word id for end-of-sentence.
    :param pad_id: Word id for padding symbols.
    :param unk_id: Word id for unknown symbols.
    :param dtype: Data type of generated NDArrays.
    """

    def __init__(self,
                 source_sentences: List[List[int]],
                 target_sentences: List[List[int]],
                 buckets: List[Tuple[int, int]],
                 batch_size: int,
                 eos_id: int,
                 pad_id: int,
                 unk_id: int,
                 fill_up: Optional[str] = None,
                 source_data_name=C.SOURCE_NAME,
                 source_data_length_name=C.SOURCE_LENGTH_NAME,
                 target_data_name=C.TARGET_NAME,
                 label_name=C.TARGET_LABEL_NAME,
                 dtype='float32'):
        super(ParallelBucketSentenceIter, self).__init__()

        self.buckets = list(buckets)
        self.buckets.sort()
        self.default_bucket_key = get_default_bucket_key(self.buckets)
        self.batch_size = batch_size
        self.eos_id = eos_id
        self.pad_id = pad_id
        self.unk_id = unk_id
        self.dtype = dtype
        self.source_data_name = source_data_name
        self.source_data_length_name = source_data_length_name
        self.target_data_name = target_data_name
        self.label_name = label_name
        self.fill_up = fill_up

        # TODO: consider avoiding explicitly creating length and label arrays to save host memory
        self.data_source = [[] for _ in self.buckets]
        self.data_length = [[] for _ in self.buckets]
        self.data_target = [[] for _ in self.buckets]
        self.data_label = [[] for _ in self.buckets]

        # assign sentence pairs to buckets
        self._assign_to_buckets(source_sentences, target_sentences)

        # convert to single numpy array for each bucket
        self._convert_to_array()

        self.provide_data = [
            mx.io.DataDesc(name=source_data_name, shape=(batch_size, self.default_bucket_key[0]), layout=C.BATCH_MAJOR),
            mx.io.DataDesc(name=source_data_length_name, shape=(batch_size,), layout=C.BATCH_MAJOR),
            mx.io.DataDesc(name=target_data_name, shape=(batch_size, self.default_bucket_key[1]), layout=C.BATCH_MAJOR)]
        self.provide_label = [
            mx.io.DataDesc(name=label_name, shape=(self.batch_size, self.default_bucket_key[1]), layout=C.BATCH_MAJOR)]

        self.data_names = [self.source_data_name, self.source_data_length_name, self.target_data_name]
        self.label_names = [self.label_name]

        # create index tuples (i,j) into buckets: i := bucket index ; j := row index of bucket array
        self.idx = []
        for i, buck in enumerate(self.data_source):
            rest = len(buck) % batch_size
            if rest > 0:
                logger.info("Discarding %d samples from bucket %s due to incomplete batch", rest, self.buckets[i])
            idxs = [(i, j) for j in range(0, len(buck) - batch_size + 1, batch_size)]
            self.idx.extend(idxs)
        self.curr_idx = 0

        # holds NDArrays
        self.indices = []  # This will define how the data arrays will be organized
        self.nd_source = []
        self.nd_length = []
        self.nd_target = []
        self.nd_label = []

        self.reset()

    def _assign_to_buckets(self, source_sentences, target_sentences):
        ndiscard = 0
        tokens_source = 0
        tokens_target = 0
        num_of_unks_source = 0
        num_of_unks_target = 0
        for source, target in zip(source_sentences, target_sentences):
            tokens_source += len(source)
            tokens_target += len(target)
            num_of_unks_source += source.count(self.unk_id)
            num_of_unks_target += target.count(self.unk_id)

            buck_idx, buck = get_parallel_bucket(self.buckets, len(source), len(target))
            if buck is None:
                ndiscard += 1
                continue

            buff_source = np.full((buck[0],), self.pad_id, dtype=self.dtype)
            buff_target = np.full((buck[1],), self.pad_id, dtype=self.dtype)
            buff_label = np.full((buck[1],), self.pad_id, dtype=self.dtype)
            buff_source[:len(source)] = source
            buff_target[:len(target)] = target
            buff_label[:len(target)] = target[1:] + [self.eos_id]
            self.data_source[buck_idx].append(buff_source)
            self.data_length[buck_idx].append(len(source))
            self.data_target[buck_idx].append(buff_target)
            self.data_label[buck_idx].append(buff_label)

        logger.info("Source words: %d", tokens_source)
        logger.info("Target words: %d", tokens_target)
        logger.info("Vocab coverage source: %.0f%%", (1 - num_of_unks_source / tokens_source) * 100)
        logger.info("Vocab coverage target: %.0f%%", (1 - num_of_unks_target / tokens_target) * 100)
        logger.info('Total: {0} samples in {1} buckets'.format(len(self.data_source), len(self.buckets)))
        nsamples = 0
        for bkt, buck in zip(self.buckets, self.data_length):
            logger.info("bucket of {0} : {1} samples".format(bkt, len(buck)))
            nsamples += len(buck)
        assert nsamples > 0, "0 data points available in the data iterator. " \
                             "%d data points have been discarded because they didn't fit into any bucket. Consider " \
                             "increasing the --max-seq-len to fit your data." % ndiscard
        logger.info("%d sentence pairs out of buckets", ndiscard)
        logger.info("fill up mode: %s", self.fill_up)
        logger.info("")

    def _convert_to_array(self):
        for i in range(len(self.data_source)):
            self.data_source[i] = np.asarray(self.data_source[i], dtype=self.dtype)
            self.data_length[i] = np.asarray(self.data_length[i], dtype=self.dtype)
            self.data_target[i] = np.asarray(self.data_target[i], dtype=self.dtype)
            self.data_label[i] = np.asarray(self.data_label[i], dtype=self.dtype)

            n = len(self.data_source[i])
            if n % self.batch_size != 0:
                buck_shape = self.buckets[i]
                rest = self.batch_size - n % self.batch_size
                if self.fill_up == 'pad':
                    raise NotImplementedError
                elif self.fill_up == 'replicate':
                    logger.info(
                        "Replicating %d random examples from bucket %s to size it to multiple of batch size %d", rest,
                        buck_shape, self.batch_size)
                    random_indices = np.random.randint(self.data_source[i].shape[0], size=rest)

                    self.data_source[i] = np.concatenate((self.data_source[i], self.data_source[i][random_indices, :]),
                                                         axis=0)
                    self.data_length[i] = np.concatenate((self.data_length[i], self.data_length[i][random_indices]),
                                                         axis=0)
                    self.data_target[i] = np.concatenate((self.data_target[i], self.data_target[i][random_indices, :]),
                                                         axis=0)
                    self.data_label[i] = np.concatenate((self.data_label[i], self.data_label[i][random_indices, :]),
                                                        axis=0)

    def reset(self):
        """
        Resets and reshuffles the data.
        """
        self.curr_idx = 0
        # shuffle indices
        random.shuffle(self.idx)

        self.nd_source = []
        self.nd_length = []
        self.nd_target = []
        self.nd_label = []
        self.indices = []
        for i in range(len(self.data_source)):
            # shuffle indices within each bucket
            self.indices.append(np.random.permutation(len(self.data_source[i])))
            self._append_ndarrays(i, self.indices[-1])

    def _append_ndarrays(self, bucket: int, shuffled_indices: np.array):
        """
        Appends the actual data, selected by the given indices, to the NDArrays
        of the appropriate bucket. Use when reshuffling the data.

        :param bucket: Current bucket.
        :param shuffled_indices: Indices indicating which data to select.
        """
        self.nd_source.append(mx.nd.array(self.data_source[bucket].take(shuffled_indices, axis=0), dtype=self.dtype))
        self.nd_length.append(mx.nd.array(self.data_length[bucket].take(shuffled_indices, axis=0), dtype=self.dtype))
        self.nd_target.append(mx.nd.array(self.data_target[bucket].take(shuffled_indices, axis=0), dtype=self.dtype))
        self.nd_label.append(mx.nd.array(self.data_label[bucket].take(shuffled_indices, axis=0), dtype=self.dtype))

    def iter_next(self) -> bool:
        """
        True if iterator can return another batch
        """
        return self.curr_idx != len(self.idx)

    def next(self) -> mx.io.DataBatch:
        """
        Returns the next batch from the data iterator.
        """
        if not self.iter_next():
            raise StopIteration

        i, j = self.idx[self.curr_idx]
        self.curr_idx += 1

        source = self.nd_source[i][j:j + self.batch_size]
        length = self.nd_length[i][j:j + self.batch_size]
        target = self.nd_target[i][j:j + self.batch_size]
        data = [source, length, target]
        label = [self.nd_label[i][j:j + self.batch_size]]

        provide_data = [mx.io.DataDesc(name=n, shape=x.shape, layout=C.BATCH_MAJOR) for n, x in
                        zip(self.data_names, data)]
        provide_label = [mx.io.DataDesc(name=n, shape=x.shape, layout=C.BATCH_MAJOR) for n, x in
                         zip(self.label_names, label)]

        # TODO: num pad examples is not set here if fillup strategy would be padding
        return mx.io.DataBatch(data, label,
                               pad=0, index=None, bucket_key=self.buckets[i],
                               provide_data=provide_data, provide_label=provide_label)

    def save_state(self, fname: str):
        """
        Saves the current state of iterator to a file, so that iteration can be
        continued. Note that the data is not saved, i.e. the iterator must be
        initialized with the same parameters as in the first call.

        :param fname: File name to save the information to.
        """
        with open(fname, "wb") as fp:
            pickle.dump(self.idx, fp)
            pickle.dump(self.curr_idx, fp)
            np.save(fp, self.indices)

    def load_state(self, fname: str):
        """
        Loads the state of the iterator from a file.

        :param fname: File name to load the information from.
        """
        with open(fname, "rb") as fp:
            self.idx = pickle.load(fp)
            self.curr_idx = pickle.load(fp)
            self.indices = np.load(fp)

        # Because of how checkpointing is done (pre-fetching the next batch in
        # each iteration), curr_idx should be always >= 1
        assert self.curr_idx >= 1
        # Right after loading the iterator state, next() should be called
        self.curr_idx -= 1

        self.nd_source = []
        self.nd_length = []
        self.nd_target = []
        self.nd_label = []
        for i in range(len(self.data_source)):
            self._append_ndarrays(i, self.indices[i])<|MERGE_RESOLUTION|>--- conflicted
+++ resolved
@@ -116,10 +116,7 @@
                    bucket_width: int) -> 'ParallelBucketSentenceIter':
     """
     Returns data iterators for data.
-<<<<<<< HEAD
-=======
-
->>>>>>> a6edbc18
+    
     :param source: Path to source training data.
     :param target: Path to target training data.
     :param vocab_source: Source vocabulary.
@@ -149,10 +146,6 @@
 
     return data_iter
 
-<<<<<<< HEAD
-
-=======
->>>>>>> a6edbc18
 def get_data_iters(source: str, 
                    target: str,
                    vocab_source: Dict[str, int], 
@@ -164,10 +157,7 @@
                    bucket_width: int) -> 'ParallelBucketSentenceIter':
     """
     Returns data iterators for data.
-<<<<<<< HEAD
-=======
-
->>>>>>> a6edbc18
+
     :param source: Path to source training data.
     :param target: Path to target training data.
     :param vocab_source: Source vocabulary.
@@ -181,15 +171,9 @@
     """
     logger.info("Creating data iterator")
     source_sentences, target_sentences = read_parallel_corpus(source,
-<<<<<<< HEAD
                                                               target,
                                                               vocab_source,
                                                               vocab_target)
-=======
-                                                                target,
-                                                                vocab_source,
-                                                                vocab_target)
->>>>>>> a6edbc18
     
     length_ratio = sum(len(t) / float(len(s)) for t, s in zip(source_sentences, target_sentences)) / len(target_sentences)
     logger.info("Average target/source data length ratio: %.2f", length_ratio)
@@ -209,10 +193,6 @@
 
     return data_iter
 
-<<<<<<< HEAD
-
-=======
->>>>>>> a6edbc18
 def get_training_data_iters(source: str, target: str,
                             validation_source: str, validation_target: str,
                             vocab_source: Dict[str, int], vocab_target: Dict[str, int],
