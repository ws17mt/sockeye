# Copyright 2017 Amazon.com, Inc. or its affiliates. All Rights Reserved.
#
# Licensed under the Apache License, Version 2.0 (the "License"). You may not
# use this file except in compliance with the License. A copy of the License
# is located at
#
#     http://aws.amazon.com/apache2.0/
#
# or in the "license" file accompanying this file. This file is distributed on
# an "AS IS" BASIS, WITHOUT WARRANTIES OR CONDITIONS OF ANY KIND, either
# express or implied. See the License for the specific language governing
# permissions and limitations under the License.

"""
Simple Training CLI.
"""
import argparse
import json
import os
import pickle
import random
import shutil
import sys
from contextlib import ExitStack
from typing import Optional, Dict

import mxnet as mx
import numpy as np

from sockeye.log import setup_main_logger, log_sockeye_version
from sockeye.utils import acquire_gpus, check_condition, get_num_gpus, expand_requested_device_ids
from . import arguments
from . import attention
from . import constants as C
from . import coverage
from . import data_io
from . import decoder
from . import encoder
from . import initializer
from . import lexicon
from . import loss
from . import lr_scheduler
from . import model
from . import rnn
from . import training
from . import vocab


def none_if_negative(val):
    return None if val < 0 else val


def _build_or_load_vocab(existing_vocab_path: Optional[str], data_path: str, num_words: int,
                         word_min_count: int) -> Dict:
    if existing_vocab_path is None:
        vocabulary = vocab.build_from_path(data_path,
                                           num_words=num_words,
                                           min_count=word_min_count)
    else:
        vocabulary = vocab.vocab_from_json(existing_vocab_path)
    return vocabulary


def _dict_difference(dict1: Dict, dict2: Dict):
    diffs = set()
    for k, v in dict1.items():
        if k not in dict2 or dict2[k] != v:
            diffs.add(k)
    return diffs


def main():
    params = argparse.ArgumentParser(description='CLI to train sockeye sequence-to-sequence models.')
    arguments.add_io_args(params)
    arguments.add_model_parameters(params)
    arguments.add_training_args(params)
    arguments.add_device_args(params)
    args = params.parse_args()

    # seed the RNGs
    np.random.seed(args.seed)
    random.seed(args.seed)
    mx.random.seed(args.seed)

    if args.use_fused_rnn:
        check_condition(not args.use_cpu, "GPU required for FusedRNN cells")

    if args.rnn_residual_connections:
        check_condition(args.rnn_num_layers > 2, "Residual connections require at least 3 RNN layers")

    check_condition(args.optimized_metric == C.BLEU or args.optimized_metric in args.metrics,
                    "Must optimize either BLEU or one of tracked metrics (--metrics)")

    # TODO(fosterg): fix. We could use a set-bos flag similar to translate.py,
    # but this would only allow for one target lang in the val set, so some
    # fancier scheme is needed.
    assert args.no_bos is False or args.optimized_metric is not C.BLEU, \
        "Can't optimize validation-set BLEU when suppressing BOS."

    # Checking status of output folder, resumption, etc.
    # Create temporary logger to console only
    logger = setup_main_logger(__name__, file_logging=False, console=not args.quiet)
    output_folder = os.path.abspath(args.output)
    resume_training = False
    training_state_dir = os.path.join(output_folder, C.TRAINING_STATE_DIRNAME)
    if os.path.exists(output_folder):
        if args.overwrite_output:
            logger.info("Removing existing output folder %s.", output_folder)
            shutil.rmtree(output_folder)
            os.makedirs(output_folder)
        elif os.path.exists(training_state_dir):
            with open(os.path.join(output_folder, C.ARGS_STATE_NAME), "r") as fp:
                old_args = json.load(fp)
            arg_diffs = _dict_difference(vars(args), old_args) | _dict_difference(old_args, vars(args))
            # Remove args that may differ without affecting the training.
            arg_diffs -= set(C.ARGS_MAY_DIFFER)
            # allow different device-ids provided their total count is the same
            if 'device_ids' in arg_diffs and len(old_args['device_ids']) == len(vars(args)['device_ids']):
                arg_diffs.discard('device_ids')
            if not arg_diffs:
                resume_training = True
            else:
                # We do not have the logger yet
                logger.error("Mismatch in arguments for training continuation.")
                logger.error("Differing arguments: %s.", ", ".join(arg_diffs))
                sys.exit(1)
        else:
            logger.error("Refusing to overwrite existing output folder %s.", output_folder)
            sys.exit(1)
    else:
        os.makedirs(output_folder)

    logger = setup_main_logger(__name__,
                               file_logging=True,
                               console=not args.quiet, path=os.path.join(output_folder, C.LOG_NAME))
    log_sockeye_version(logger)
    logger.info("Command: %s", " ".join(sys.argv))
    logger.info("Arguments: %s", args)
    with open(os.path.join(output_folder, C.ARGS_STATE_NAME), "w") as fp:
        json.dump(vars(args), fp)

    with ExitStack() as exit_stack:
        # context
        if args.use_cpu:
            logger.info("Device: CPU")
            context = [mx.cpu()]
        else:
            num_gpus = get_num_gpus()
            check_condition(num_gpus >= 1,
                            "No GPUs found, consider running on the CPU with --use-cpu "
                            "(note: check depends on nvidia-smi and this could also mean that the nvidia-smi "
                            "binary isn't on the path).")
            if args.disable_device_locking:
                context = expand_requested_device_ids(args.device_ids)
            else:
                context = exit_stack.enter_context(acquire_gpus(args.device_ids, lock_dir=args.lock_dir))
            logger.info("Device(s): GPU %s", context)
            context = [mx.gpu(gpu_id) for gpu_id in context]

        # load existing or create vocabs
        if resume_training:
            vocab_source = vocab.vocab_from_json_or_pickle(os.path.join(output_folder, C.VOCAB_SRC_NAME))
            vocab_target = vocab.vocab_from_json_or_pickle(os.path.join(output_folder, C.VOCAB_TRG_NAME))
        else:
            num_words_source = args.num_words if args.num_words_source is None else args.num_words_source
            vocab_source = _build_or_load_vocab(args.source_vocab, args.source, num_words_source, args.word_min_count)
            vocab.vocab_to_json(vocab_source, os.path.join(output_folder, C.VOCAB_SRC_NAME) + C.JSON_SUFFIX)

            num_words_target = args.num_words if args.num_words_target is None else args.num_words_target
            vocab_target = _build_or_load_vocab(args.target_vocab, args.target, num_words_target, args.word_min_count)
            vocab.vocab_to_json(vocab_target, os.path.join(output_folder, C.VOCAB_TRG_NAME) + C.JSON_SUFFIX)

        vocab_source_size = len(vocab_source)
        vocab_target_size = len(vocab_target)
        logger.info("Vocabulary sizes: source=%d target=%d", vocab_source_size, vocab_target_size)

        config_data = data_io.DataConfig(os.path.abspath(args.source),
                                         os.path.abspath(args.target),
                                         os.path.abspath(args.validation_source),
                                         os.path.abspath(args.validation_target),
                                         args.source_vocab,
                                         args.target_vocab)

        # create data iterators
        max_seq_len_source = args.max_seq_len if args.max_seq_len_source is None else args.max_seq_len_source
        max_seq_len_target = args.max_seq_len if args.max_seq_len_target is None else args.max_seq_len_target
<<<<<<< HEAD
        train_iter, eval_iter = sockeye.data_io.get_training_data_iters(source=data_info.source,
                                                                        target=data_info.target,
                                                                        validation_source=data_info.validation_source,
                                                                        validation_target=data_info.validation_target,
                                                                        vocab_source=vocab_source,
                                                                        vocab_target=vocab_target,
                                                                        no_bos=args.no_bos,
                                                                        batch_size=args.batch_size,
                                                                        fill_up=args.fill_up,
                                                                        max_seq_len_source=max_seq_len_source,
                                                                        max_seq_len_target=max_seq_len_target,
                                                                        bucketing=not args.no_bucketing,
                                                                        bucket_width=args.bucket_width)
=======
        train_iter, eval_iter = data_io.get_training_data_iters(source=config_data.source,
                                                                target=config_data.target,
                                                                validation_source=config_data.validation_source,
                                                                validation_target=config_data.validation_target,
                                                                vocab_source=vocab_source,
                                                                vocab_target=vocab_target,
                                                                batch_size=args.batch_size,
                                                                fill_up=args.fill_up,
                                                                max_seq_len_source=max_seq_len_source,
                                                                max_seq_len_target=max_seq_len_target,
                                                                bucketing=not args.no_bucketing,
                                                                bucket_width=args.bucket_width)
>>>>>>> f7b559f9

        # learning rate scheduling
        learning_rate_half_life = none_if_negative(args.learning_rate_half_life)
        # TODO: The loading for continuation of the scheduler is done separately from the other parts
        if not resume_training:
            lr_scheduler_instance = lr_scheduler.get_lr_scheduler(args.learning_rate_scheduler_type,
                                                                  args.checkpoint_frequency,
                                                                  learning_rate_half_life,
                                                                  args.learning_rate_reduce_factor,
                                                                  args.learning_rate_reduce_num_not_improved)
        else:
            with open(os.path.join(training_state_dir, C.SCHEDULER_STATE_NAME), "rb") as fp:
                lr_scheduler_instance = pickle.load(fp)

        # model configuration
        num_embed_source = args.num_embed if args.num_embed_source is None else args.num_embed_source
        num_embed_target = args.num_embed if args.num_embed_target is None else args.num_embed_target

        config_rnn = rnn.RNNConfig(cell_type=args.rnn_cell_type,
                                   num_hidden=args.rnn_num_hidden,
                                   num_layers=args.rnn_num_layers,
                                   dropout=args.dropout,
                                   residual=args.rnn_residual_connections,
                                   forget_bias=args.rnn_forget_bias)

        config_conv = None
        if args.encoder == C.RNN_WITH_CONV_EMBED_NAME:
            config_conv = encoder.ConvolutionalEmbeddingConfig(num_embed=num_embed_source,
                                                               max_filter_width=args.conv_embed_max_filter_width,
                                                               num_filters=args.conv_embed_num_filters,
                                                               pool_stride=args.conv_embed_pool_stride,
                                                               num_highway_layers=args.conv_embed_num_highway_layers,
                                                               dropout=args.dropout)

        config_encoder = encoder.RecurrentEncoderConfig(vocab_size=vocab_source_size,
                                                        num_embed=num_embed_source,
                                                        rnn_config=config_rnn,
                                                        conv_config=config_conv)

        config_decoder = decoder.RecurrentDecoderConfig(vocab_size=vocab_target_size,
                                                        num_embed=num_embed_target,
                                                        rnn_config=config_rnn,
                                                        dropout=args.dropout,
                                                        weight_tying=args.weight_tying,
                                                        context_gating=args.context_gating,
                                                        layer_normalization=args.layer_normalization)

        attention_num_hidden = args.rnn_num_hidden if not args.attention_num_hidden else args.attention_num_hidden
        config_coverage = None
        if args.attention_type == "coverage":
            config_coverage = coverage.CoverageConfig(type=args.attention_coverage_type,
                                                      num_hidden=args.attention_coverage_num_hidden,
                                                      layer_normalization=args.layer_normalization)
        config_attention = attention.AttentionConfig(type=args.attention_type,
                                                     num_hidden=attention_num_hidden,
                                                     input_previous_word=args.attention_use_prev_word,
                                                     rnn_num_hidden=config_rnn.num_hidden,
                                                     layer_normalization=args.layer_normalization,
                                                     config_coverage=config_coverage)

        config_loss = loss.LossConfig(type=args.loss,
                                      vocab_size=vocab_target_size,
                                      normalize=args.normalize_loss,
                                      smoothed_cross_entropy_alpha=args.smoothed_cross_entropy_alpha)

        model_config = model.ModelConfig(config_data=config_data,
                                         max_seq_len=max_seq_len_source,
                                         vocab_source_size=vocab_source_size,
                                         vocab_target_size=vocab_target_size,
                                         config_encoder=config_encoder,
                                         config_decoder=config_decoder,
                                         config_attention=config_attention,
                                         config_loss=config_loss,
                                         lexical_bias=args.lexical_bias,
                                         learn_lexical_bias=args.learn_lexical_bias)
        model_config.freeze()

        # create training model
        training_model = training.TrainingModel(config=model_config,
                                                context=context,
                                                train_iter=train_iter,
                                                fused=args.use_fused_rnn,
                                                bucketing=not args.no_bucketing,
                                                lr_scheduler=lr_scheduler_instance)

        # We may consider loading the params in TrainingModule, for consistency
        # with the training state saving
        if resume_training:
            logger.info("Found partial training in directory %s. Resuming from saved state.", training_state_dir)
            training_model.load_params_from_file(os.path.join(training_state_dir, C.TRAINING_STATE_PARAMS_NAME))
        elif args.params:
            logger.info("Training will initialize from parameters loaded from '%s'", args.params)
            training_model.load_params_from_file(args.params)

        lexicon_array = lexicon.initialize_lexicon(args.lexical_bias,
                                                   vocab_source, vocab_target) if args.lexical_bias else None

        weight_initializer = initializer.get_initializer(args.rnn_h2h_init, lexicon=lexicon_array)

        optimizer = args.optimizer
        optimizer_params = {'wd': args.weight_decay,
                            "learning_rate": args.initial_learning_rate}
        if lr_scheduler_instance is not None:
            optimizer_params["lr_scheduler"] = lr_scheduler_instance
        clip_gradient = none_if_negative(args.clip_gradient)
        if clip_gradient is not None:
            optimizer_params["clip_gradient"] = clip_gradient
        if args.momentum is not None:
            optimizer_params["momentum"] = args.momentum
        if args.normalize_loss:
            # When normalize_loss is turned on we normalize by the number of non-PAD symbols in a batch which implicitly
            # already contains the number of sentences and therefore we need to disable rescale_grad.
            optimizer_params["rescale_grad"] = 1.0
        else:
            # Making MXNet module API's default scaling factor explicit
            optimizer_params["rescale_grad"] = 1.0 / args.batch_size
        logger.info("Optimizer: %s", optimizer)
        logger.info("Optimizer Parameters: %s", optimizer_params)

        training_model.fit(train_iter, eval_iter,
                           output_folder=output_folder,
                           max_params_files_to_keep=args.keep_last_params,
                           metrics=args.metrics,
                           initializer=weight_initializer,
                           max_updates=args.max_updates,
                           checkpoint_frequency=args.checkpoint_frequency,
                           optimizer=optimizer, optimizer_params=optimizer_params,
                           optimized_metric=args.optimized_metric,
                           max_num_not_improved=args.max_num_checkpoint_not_improved,
                           min_num_epochs=args.min_num_epochs,
                           monitor_bleu=args.monitor_bleu,
                           use_tensorboard=args.use_tensorboard)


if __name__ == "__main__":
    main()<|MERGE_RESOLUTION|>--- conflicted
+++ resolved
@@ -184,34 +184,19 @@
         # create data iterators
         max_seq_len_source = args.max_seq_len if args.max_seq_len_source is None else args.max_seq_len_source
         max_seq_len_target = args.max_seq_len if args.max_seq_len_target is None else args.max_seq_len_target
-<<<<<<< HEAD
-        train_iter, eval_iter = sockeye.data_io.get_training_data_iters(source=data_info.source,
-                                                                        target=data_info.target,
-                                                                        validation_source=data_info.validation_source,
-                                                                        validation_target=data_info.validation_target,
-                                                                        vocab_source=vocab_source,
-                                                                        vocab_target=vocab_target,
-                                                                        no_bos=args.no_bos,
-                                                                        batch_size=args.batch_size,
-                                                                        fill_up=args.fill_up,
-                                                                        max_seq_len_source=max_seq_len_source,
-                                                                        max_seq_len_target=max_seq_len_target,
-                                                                        bucketing=not args.no_bucketing,
-                                                                        bucket_width=args.bucket_width)
-=======
         train_iter, eval_iter = data_io.get_training_data_iters(source=config_data.source,
                                                                 target=config_data.target,
                                                                 validation_source=config_data.validation_source,
                                                                 validation_target=config_data.validation_target,
                                                                 vocab_source=vocab_source,
                                                                 vocab_target=vocab_target,
+                                                                no_bos=args.no_bos,
                                                                 batch_size=args.batch_size,
                                                                 fill_up=args.fill_up,
                                                                 max_seq_len_source=max_seq_len_source,
                                                                 max_seq_len_target=max_seq_len_target,
                                                                 bucketing=not args.no_bucketing,
                                                                 bucket_width=args.bucket_width)
->>>>>>> f7b559f9
 
         # learning rate scheduling
         learning_rate_half_life = none_if_negative(args.learning_rate_half_life)
