import os

import mxnet as mx

import sockeye.data_io
import sockeye.style_training
import sockeye.inference
import sockeye.encoder
import sockeye.constants as C
from sockeye.log import setup_main_logger

from sockeye.train import _build_or_load_vocab

logger = setup_main_logger(__name__, file_logging=False, console=True)

# e_corpus = "/home/acurrey/labs/nmt/JSALT17-NMT-Lab/data/multi30k/train-toy.de.atok"
# f_corpus = "/home/acurrey/labs/nmt/JSALT17-NMT-Lab/data/multi30k/train-toy.en.atok"
# Convention: Source (e), Target (f)
e_corpus = "/Users/gaurav/Dropbox/Projects/JSALT17-NMT-Lab/data/multi30k/train-toy.de.atok"
f_corpus = "/Users/gaurav/Dropbox/Projects/JSALT17-NMT-Lab/data/multi30k/train-toy.en.atok"

output_folder="tmp"

# TODO: hard-coded stuff; remove when user args are back.
# lr_scheduler = None
# num_embed = 32
# attention_type="fixed" # TODO:Fix
# attention_num_hidden = 32
# dropout=0.1
# rnn_cell_type=C.GRU_TYPE
# rnn_num_layers=1
# rnn_num_hidden=32
# num_words = 10000
# word_min_count = 1
# batch_size = 20
# max_seq_len=50
# disc_num_hidden=50
# disc_num_layers=1
# disc_dropout=0.
# disc_act='relu'

lr_scheduler = None
num_embed = 4
attention_type="fixed" # TODO:Fix
attention_num_hidden = 5
dropout=0.1
rnn_cell_type=C.GRU_TYPE
rnn_num_layers=1
rnn_num_hidden=6
num_words = 10000
word_min_count = 1
batch_size = 20
max_seq_len=50
disc_num_hidden=7
disc_num_layers=1
disc_dropout=0.
disc_act='relu'

# TODO: Device selection hardcoded to use CPU
context = [mx.cpu()]

# Build vocab
# These vocabs are built on the training data.
# Joint vocab for e and f
# TODO: Is there a way to reload vocab from somewhere? (E.g., BPE dict)
vocab = _build_or_load_vocab(None, [e_corpus, f_corpus], num_words, word_min_count)

vocab_size = len(vocab)
logger.info("Vocabulary size (merged e, f): %d", vocab_size)

# NamedTuple which will keep track of stuff
data_info = sockeye.data_io.StyleDataInfo(os.path.abspath(e_corpus),
                                          os.path.abspath(f_corpus),
                                          vocab)

# This will return a ParallelBucketIterator
# For these, target is always = source (autenc target output)
# Vocabularies are shared across e and f
e_train_iter = sockeye.data_io.get_style_training_data_iters(
                        source=data_info.e,
                        vocab=vocab,
                        batch_size=batch_size,
                        fill_up=True,
                        max_seq_len=max_seq_len,
                        bucketing=False,
                        bucket_width=100,
                        target_bos_symbol=C.E_BOS_SYMBOL,
                        suffix='_e'
                    )

# Similar iter for f
f_train_iter = sockeye.data_io.get_style_training_data_iters(
                        source=data_info.f,
                        vocab=vocab,
                        batch_size=batch_size,
                        fill_up=True,
                        max_seq_len=max_seq_len,
                        bucketing=False,
                        bucket_width=100,
                        target_bos_symbol=C.F_BOS_SYMBOL,
                        suffix='_f'
                    )

# Merge the two iterators to get one.
train_iter = mx.io.PrefetchingIter([e_train_iter, f_train_iter])

# TODO: Look at the model config in train.py
# This has several "simple" options to make things work
# Also, the redundancy is args is to be compatible with the sockeye model config
# Effectively, these args are the same for "source" and "target".
# Source and target do not mean the same thing with the style model as they do with the
# traditional NMT models
model_config = sockeye.model.ModelConfig(max_seq_len=max_seq_len,
                                         vocab_source_size=vocab_size,
                                         vocab_target_size=vocab_size,
                                         num_embed_source=num_embed,
                                         num_embed_target=num_embed,
                                         attention_type=attention_type,
                                         attention_num_hidden=attention_num_hidden,
                                         attention_coverage_type="count",
                                         attention_coverage_num_hidden=1,
                                         attention_use_prev_word=False,
                                         dropout=dropout,
                                         rnn_cell_type=rnn_cell_type,
                                         rnn_num_layers=rnn_num_layers,
                                         rnn_num_hidden=rnn_num_hidden,
                                         rnn_residual_connections=False,
                                         weight_tying=False,
                                         context_gating=False,
                                         lexical_bias=False,
                                         learn_lexical_bias=False,
                                         data_info=data_info,
                                         loss=C.GAN_LOSS,
                                         normalize_loss=False,
                                         smoothed_cross_entropy_alpha=0.3,
                                         disc_act=disc_act,
                                         disc_num_hidden=disc_num_hidden,
                                         disc_num_layers=disc_num_layers,
                                         disc_dropout=disc_dropout,
                                         loss_lambda=1.0)

model = sockeye.style_training.StyleTrainingModel(model_config=model_config,
                                                  context=context,
                                                  train_iter=train_iter,
                                                  fused=False,
                                                  bucketing=False,
                                                  lr_scheduler=lr_scheduler,
                                                  rnn_forget_bias=0.0,
                                                  vocab=vocab,
<<<<<<< HEAD
                                                  embedding=vocab_embedding)
=======
                                                  disc_act=disc_act,
                                                  disc_num_hidden=disc_num_hidden,
                                                  disc_num_layers=disc_num_layers,
                                                  disc_dropout=disc_dropout,
                                                  loss_lambda=1.0)
>>>>>>> 470f645d

# For lexical bias, set to None
lexicon = None

initializer = sockeye.initializer.get_initializer(C.RNN_INIT_ORTHOGONAL, lexicon=lexicon)

optimizer = 'adam'
optimizer_params = {'wd': 0.0,
                    "learning_rate": 0.0003}

clip_gradient = None
# Making MXNet module API's default scaling factor explicit
optimizer_params["rescale_grad"] = 1.0 / batch_size

logger.info("Optimizer: %s", optimizer)
logger.info("Optimizer Parameters: %s", optimizer_params)



model.fit(train_iter,
          output_folder=output_folder,
          metrics=[C.PERPLEXITY],
          initializer=initializer,
          max_updates=-1,
          checkpoint_frequency=100,
          optimizer=optimizer, optimizer_params=optimizer_params,
          optimized_metric=C.PERPLEXITY,
          max_num_not_improved=8,
          min_num_epochs=0,
          monitor_bleu=0,
          use_tensorboard=False)<|MERGE_RESOLUTION|>--- conflicted
+++ resolved
@@ -147,15 +147,7 @@
                                                   lr_scheduler=lr_scheduler,
                                                   rnn_forget_bias=0.0,
                                                   vocab=vocab,
-<<<<<<< HEAD
                                                   embedding=vocab_embedding)
-=======
-                                                  disc_act=disc_act,
-                                                  disc_num_hidden=disc_num_hidden,
-                                                  disc_num_layers=disc_num_layers,
-                                                  disc_dropout=disc_dropout,
-                                                  loss_lambda=1.0)
->>>>>>> 470f645d
 
 # For lexical bias, set to None
 lexicon = None
