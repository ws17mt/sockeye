# Copyright 2017 Amazon.com, Inc. or its affiliates. All Rights Reserved.
#
# Licensed under the Apache License, Version 2.0 (the "License"). You may not
# use this file except in compliance with the License. A copy of the License
# is located at
#
#     http://aws.amazon.com/apache2.0/
# 
# or in the "license" file accompanying this file. This file is distributed on
# an "AS IS" BASIS, WITHOUT WARRANTIES OR CONDITIONS OF ANY KIND, either
# express or implied. See the License for the specific language governing
# permissions and limitations under the License.

"""
Defines commandline arguments for the main CLIs with reasonable defaults.
"""
import argparse
from typing import Callable

import sockeye.constants as C


def int_greater_or_equal(threshold: int) -> Callable:
    """
    Returns a method that can be used in argument parsing to check that the argument is greater or equal to `threshold`.

    :param threshold: The threshold that we assume the cli argument value is greater or equal to.
    :return: A method that can be used as a type in argparse.
    """

    def check_greater_equal(value_to_check):
        value_to_check = int(value_to_check)
        if value_to_check < threshold:
            raise argparse.ArgumentTypeError("must be greater or equal to %d." % threshold)
        return value_to_check

    return check_greater_equal


def add_average_args(params):
    average_params = params.add_argument_group("Averaging")
    average_params.add_argument(
        "inputs",
        metavar="INPUT",
        type=str,
        nargs="+",
        help="either a single model directory (automatic checkpoint selection) "
             "or multiple .params files (manual checkpoint selection)")
    average_params.add_argument(
        "--max", action="store_true", help="Maximize metric.")
    average_params.add_argument(
        "--metric",
        help="Name of the metric to choose n-best checkpoints from. (default: {})".format(C.PERPLEXITY),
        default=C.PERPLEXITY,
        choices=[C.PERPLEXITY, C.BLEU])
    average_params.add_argument(
        "-n",
        type=int,
        default=4,
        help="number of checkpoints to find (default: 4)")
    average_params.add_argument(
        "--output", "-o", required=True, type=str, help="output param file")
    average_params.add_argument(
        "--strategy",
        choices=["best", "last", "lifespan"],
        default="best",
        help="selection method (default: best)")


def add_io_args(params):
    data_params = params.add_argument_group("Data & I/O")

    data_params.add_argument('--source', '-s',
                             required=True,
                             help='Source side of parallel training data.')
    data_params.add_argument('--target', '-t',
                             required=True,
                             help='Target side of parallel training data.')

    data_params.add_argument('--validation-source', '-vs',
                             required=True,
                             help='Source side of validation data.')
    data_params.add_argument('--validation-target', '-vt',
                             required=True,
                             help='Target side of validation data.')

    data_params.add_argument('--output', '-o',
                             required=True,
                             help='Folder where model & training results are written to.')
    data_params.add_argument('--overwrite-output',
                             action='store_true',
                             help='Overwrite output folder if it exists.')

    data_params.add_argument('--source-vocab',
                             required=False,
                             default=None,
                             help='Existing source vocabulary (JSON)')
    data_params.add_argument('--target-vocab',
                             required=False,
                             default=None,
                             help='Existing target vocabulary (JSON)')

    data_params.add_argument('--use-tensorboard',
                             action='store_true',
                             help='Track metrics through tensorboard. Requires installed tensorboard.')

    data_params.add_argument('--quiet', '-q',
                             default=False,
                             action="store_true",
                             help='Suppress console logging.')


def add_device_args(params):
    device_params = params.add_argument_group("Device parameters")

    device_params.add_argument('--device-ids', default=[-1],
                               help='List or number of GPUs ids to use. Default: %(default)s. '
                                    'Use negative numbers to automatically acquire a certain number of GPUs, e.g. -5 '
                                    'will find 5 free GPUs. '
                                    'Use positive numbers to acquire a specific GPU id on this host. '
                                    '(Note that automatic acquisition of GPUs assumes that all GPU processes on '
                                    'this host are using automatic sockeye GPU acquisition).',
                               nargs='+', type=int)
    device_params.add_argument('--use-cpu',
                               action='store_true',
                               help='Use CPU device instead of GPU.')
    device_params.add_argument('--disable-device-locking',
                               action='store_true',
                               help='Just use the specified device ids without locking.')
    device_params.add_argument('--lock-dir',
                               default="/tmp",
                               help='When acquiring a GPU we do file based locking so that only one Sockeye process '
                                    'can run on the a GPU. This is the folder in which we store the file '
                                    'locks. For locking to work correctly it is assumed all processes use the same '
                                    'lock directory. The only requirement for the directory are file '
                                    'write permissions.')


def add_model_parameters(params):
    model_params = params.add_argument_group("ModelConfig")

    model_params.add_argument('--params', '-p',
                              type=str,
                              default=None,
                              help='Initialize model parameters from file. Overrides random initializations.')

    model_params.add_argument('--num-words',
                              type=int_greater_or_equal(0),
                              default=50000,
                              help='Maximum vocabulary size. Default: %(default)s.')
    model_params.add_argument('--word-min-count',
                              type=int_greater_or_equal(1),
                              default=1,
                              help='Minimum frequency of words to be included in vocabularies. Default: %(default)s.')

    model_params.add_argument('--rnn-num-layers',
                              type=int_greater_or_equal(1),
                              default=1,
                              help='Number of layers for encoder and decoder. Default: %(default)s.')
    model_params.add_argument('--rnn-cell-type',
                              choices=[C.LSTM_TYPE, C.GRU_TYPE],
                              default=C.LSTM_TYPE,
                              help='RNN cell type for encoder and decoder. Default: %(default)s.')
    model_params.add_argument('--rnn-num-hidden',
                              type=int_greater_or_equal(1),
                              default=1024,
                              help='Number of RNN hidden units for encoder and decoder. Default: %(default)s.')
    model_params.add_argument('--rnn-residual-connections',
                              action="store_true",
                              default=False,
                              help="Add residual connections to stacked RNNs if --rnn-num-layers > 3. "
                                   "(see Wu ETAL'16). Default: %(default)s.")

    model_params.add_argument('--num-embed',
                              type=int_greater_or_equal(1),
                              default=512,
                              help='Embedding size for source and target tokens. Default: %(default)s.')
    model_params.add_argument('--num-embed-source',
                              type=int_greater_or_equal(1),
                              default=None,
                              help='Embedding size for source tokens. Overrides --num-embed. Default: %(default)s')
    model_params.add_argument('--num-embed-target',
                              type=int_greater_or_equal(1),
                              default=None,
                              help='Embedding size for target tokens. Overrides --num-embed. Default: %(default)s')

    model_params.add_argument('--attention-type',
                              choices=["bilinear", "dot", "fixed", "location", "mlp", "coverage"],
                              default="mlp",
                              help='Attention model. Choices: {%(choices)s}. '
                                   'Default: %(default)s.')
    model_params.add_argument('--attention-num-hidden',
                              default=None,
                              type=int,
                              help='Number of hidden units for attention layers. Default: equal to --rnn-num-hidden.')

    model_params.add_argument('--attention-coverage-type',
                              choices=["tanh", "sigmoid", "relu", "softrelu", "gru", "count"],
                              default="count",
                              help="Type of model for updating coverage vectors. 'count' refers to an update method"
                                   "that accumulates attention scores. 'tanh', 'sigmoid', 'relu', 'softrelu' "
                                   "use non-linear layers with the respective activation type, and 'gru' uses a"
                                   "GRU to update the coverage vectors. Default: %(default)s.")
    model_params.add_argument('--attention-coverage-num-hidden',
                              type=int,
                              default=1,
                              help="Number of hidden units for coverage vectors. Default: %(default)s")

    model_params.add_argument('--lexical-bias',
                              default=None,
                              type=str,
                              help="Specify probabilistic lexicon for lexical biasing (Arthur ETAL'16). "
                                   "Set smoothing value epsilon by appending :<eps>")
    model_params.add_argument('--learn-lexical-bias',
                              action='store_true',
                              help='Adjust lexicon probabilities during training. Default: %(default)s')

    model_params.add_argument('--weight-tying',
                              action='store_true',
                              help='Share target embedding and output layer parameter matrix. Default: %(default)s.')

    model_params.add_argument('--max-seq-len',
                              type=int_greater_or_equal(1),
                              default=100,
                              help='Maximum sequence length in tokens. Default: %(default)s')

    model_params.add_argument('--attention-use-prev-word', action="store_true",
                              help="Feed the previous target embedding into the attention mechanism.")

    model_params.add_argument('--context-gating', action="store_true",
                              help="Enables a context gate which adaptively weighs the decoder input against the"
                                   "source context vector before each update of the decoder hidden state.")


def add_training_args(params):
    train_params = params.add_argument_group("Training parameters")

    train_params.add_argument('--batch-size', '-b',
                              type=int_greater_or_equal(1),
                              default=64,
                              help='Mini-batch size. Default: %(default)s.')
    train_params.add_argument('--fill-up',
                              type=str,
                              default='replicate',
                              help=argparse.SUPPRESS)
    train_params.add_argument('--no-bucketing',
                              action='store_true',
                              help='Disable bucketing: always unroll to the max_len.')
    train_params.add_argument('--bucket-width',
                              type=int_greater_or_equal(1),
                              default=10,
                              help='Width of buckets in tokens. Default: %(default)s.')

    train_params.add_argument('--loss',
                              default=C.CROSS_ENTROPY,
                              choices=[C.CROSS_ENTROPY, C.SMOOTHED_CROSS_ENTROPY],
                              help='Loss to optimize. Default: %(default)s.')
    train_params.add_argument('--smoothed-cross-entropy-alpha',
                              default=0.3,
                              type=float,
                              help='Smoothing value for smoothed-cross-entropy loss. Default: %(default)s.')
    train_params.add_argument('--normalize-loss',
                              default=False,
                              action="store_true",
                              help='If turned on we normalize the loss by dividing by the number of non-PAD tokens.'
                                   'If turned off the loss is only normalized by the number of sentences in a batch.')

    train_params.add_argument('--metrics',
                              nargs='+',
                              default=[C.PERPLEXITY],
                              choices=[C.PERPLEXITY, C.ACCURACY],
                              help='Names of metrics to track on training and validation data. Default: %(default)s.')
    train_params.add_argument('--optimized-metric',
                              default='perplexity',
                              choices=[C.PERPLEXITY, C.ACCURACY, C.BLEU],
                              help='Metric to optimize with early stopping {%(choices)s}. '
                                   'Default: %(default)s.')

    train_params.add_argument('--max-updates',
                              type=int,
                              default=-1,
                              help='Maximum number of updates/batches to process. -1 for infinite. '
                                   'Default: %(default)s.')
    train_params.add_argument('--checkpoint-frequency',
                              type=int_greater_or_equal(1),
                              default=1000,
                              help='Checkpoint and evaluate every x updates/batches. Default: %(default)s.')
    train_params.add_argument('--max-num-checkpoint-not-improved',
                              type=int,
                              default=8,
                              help='Maximum number of checkpoints the model is allowed to not improve in '
                                   '<optimized-metric> on validation data before training is stopped. '
                                   'Default: %(default)s')
    train_params.add_argument('--min-num-epochs',
                              type=int,
                              default=0,
                              help='Minimum number of epochs (passes through the training data) '
                                   'before fitting is stopped. Default: %(default)s.')

    train_params.add_argument('--dropout',
                              type=float,
                              default=0.,
                              help='Dropout probability for source embedding and source and target RNNs. '
                                   'Default: %(default)s.')

    train_params.add_argument('--optimizer',
                              default='adam',
                              choices=['adam', 'sgd', 'rmsprop'],
                              help='SGD update rule. Default: %(default)s.')
    train_params.add_argument('--initial-learning-rate',
                              type=float,
                              default=0.0003,
                              help='Initial learning rate. Default: %(default)s.')
    train_params.add_argument('--weight-decay',
                              type=float,
                              default=0.0,
                              help='Weight decay constant. Default: %(default)s.')
    train_params.add_argument('--momentum',
                              type=float,
                              default=None,
                              help='Momentum constant. Default: %(default)s.')
    train_params.add_argument('--clip-gradient',
                              type=float,
                              default=1.0,
                              help='Clip absolute gradients values greater than this value. '
                                   'Set to negative to disable. Default: %(default)s.')

    train_params.add_argument('--learning-rate-scheduler-type',
                              default='plateau-reduce',
                              choices=["fixed-rate-inv-sqrt-t", "fixed-rate-inv-t", "plateau-reduce"],
                              help='Learning rate scheduler type. Default: %(default)s.')
    train_params.add_argument('--learning-rate-reduce-factor',
                              type=float,
                              default=0.5,
                              help="Factor to multiply learning rate with "
                                   "(for 'plateau-reduce' learning rate scheduler). Default: %(default)s.")
    train_params.add_argument('--learning-rate-reduce-num-not-improved',
                              type=int,
                              default=3,
                              help="For 'plateau-reduce' learning rate scheduler. Adjust learning rate "
                                   "if <optimized-metric> did not improve for x checkpoints. Default: %(default)s.")
    train_params.add_argument('--learning-rate-half-life',
                              type=float,
                              default=10,
                              help="Half-life of learning rate in checkpoints. For 'fixed-rate-*' "
                                   "learning rate schedulers. Default: 10.")

    train_params.add_argument('--use-fused-rnn',
                              default=False,
                              action="store_true",
                              help='Use FusedRNNCell in encoder (requires GPU device). Speeds up training.')

    train_params.add_argument('--rnn-forget-bias',
                              default=0.0,
                              type=float,
                              help='Initial value of RNN forget biases.')
    train_params.add_argument('--rnn-h2h-init', type=str, default=C.RNN_INIT_ORTHOGONAL,
                              choices=[C.RNN_INIT_ORTHOGONAL, C.RNN_INIT_ORTHOGONAL_STACKED],
                              help="Initialization method for RNN parameters. Default: %(default)s.")

    train_params.add_argument('--monitor-bleu',
                              default=0,
                              type=int,
                              help='x>0: sample and decode x sentences from validation data and monitor BLEU score. '
                                   'x==-1: use full validation data. Default: %(default)s.')

    train_params.add_argument('--seed',
                              type=int,
                              default=13,
                              help='Random seed. Default: %(default)s.')

def add_inference_args(params):
    decode_params = params.add_argument_group("Inference parameters")

    decode_params.add_argument('--input', '-i',
                               default=None,
                               help='Input file to translate. One sentence per line. '
                                    'If not given, will read from stdin.')
    
    decode_params.add_argument('--output', '-o',
                               default=None,
                               help='Output file to write translations to. '
                                    'If not given, will write to stdout.')

    decode_params.add_argument('--models', '-m',
                               required=True,
                               nargs='+',
                               help='Model folder(s). Use multiple for ensemble decoding. '
                                    'Model determines config, best parameters and vocab files.')
    decode_params.add_argument('--checkpoints', '-c',
                               default=None,
                               type=int,
                               nargs='+',
                               help='If not given, chooses best checkpoints for model(s). '
                                    'If specified, must have the same length as --models and be integer')

    decode_params.add_argument('--beam-size', '-b',
                               type=int,
                               default=5,
                               help='Size of the beam. Default: %(default)s.')
    decode_params.add_argument('--ensemble-mode',
                               type=str,
                               default='linear',
                               choices=['linear', 'log_linear'],
                               help='Ensemble mode: [linear, log-linear]. Default: %(default)s.')
    decode_params.add_argument('--max-input-len', '-n',
                               type=int,
                               default=None,
                               help='Maximum sequence length. Default: value from model(s).')
    decode_params.add_argument('--softmax-temperature',
                               type=float,
                               default=None,
                               help='Controls peakiness of model predictions. Values < 1.0 produce '
                                    'peaked predictions, values > 1.0 produce smoothed distributions.')

    decode_params.add_argument('--output-type',
                               default='translation',
                               choices=["translation", "translation_with_alignments", "align_plot", "align_text"],
                               help='Output type. Choices: [translation, translation_with_alignments, '
                                    'align_plot, align_text]. Default: %(default)s.')
    decode_params.add_argument('--sure-align-threshold',
                               default=0.9,
                               type=float,
                               help='Threshold to consider a soft alignment a sure alignment. Default: %(default)s')


def add_dual_learning_args(params):
    dl_params = params.add_argument_group("Dual learning parameters")

    dl_params.add_argument('--source', '-s',
                             required=True,
                             help='Source side of parallel training data.')
    dl_params.add_argument('--target', '-t',
                             required=True,
                             help='Target side of parallel training data.')

    dl_params.add_argument('--validation-source', '-vs',
                             required=True,
                             help='Source side of validation data.')
    dl_params.add_argument('--validation-target', '-vt',
                             required=True,
                             help='Target side of validation data.')

    dl_params.add_argument('--mono-source',
                             required=True,
                             help='Additional source monolingual data.')
    dl_params.add_argument('--mono-target',
                             required=True,
                             help='Additional target monolingual data.')

    dl_params.add_argument('--max-input-len', '-n',
                               type=int,
                               default=None,
                               help='Maximum sequence length. Default: value from model(s).')

    dl_params.add_argument('--models', '-m',
                               required=True,
                               nargs='+',
                               help='Model folders in order: <source_to_target_nmt> <target_to_source_nmt> <source_rnnlm> <target_rnnlm>.')

    dl_params.add_argument('--rnn-h2h-init', type=str, default=C.RNN_INIT_ORTHOGONAL,
                              required=False,
                              choices=[C.RNN_INIT_ORTHOGONAL, C.RNN_INIT_ORTHOGONAL_STACKED],
                              help="Initialization method for RNN parameters. Default: %(default)s.")

    dl_params.add_argument('--output',
                             required=True,
                             help='Folder where training status info is written to.')

    dl_params.add_argument('--output-s2t',
                             required=True,
                             help='Folder where source-to-target model & training results are written to.')

    dl_params.add_argument('--output-t2s',
                             required=True,
                             help='Folder where target-to-source model & training results are written to.')

    dl_params.add_argument('--overwrite-output',
                             action='store_true',
                             help='Overwrite output folder if it exists.')

    dl_params.add_argument('--optimizer',
                              default='adam',
                              choices=['adam', 'sgd', 'rmsprop'],
                              help='SGD update rule. Default: %(default)s.')
    dl_params.add_argument('--weight-decay',
                              type=float,
                              default=0.0,
                              help='Weight decay constant. Default: %(default)s.')
    dl_params.add_argument('--momentum',
                              type=float,
                              default=None,
                              help='Momentum constant. Default: %(default)s.')
    dl_params.add_argument('--clip-gradient',
                              type=float,
                              default=1.0,
                              help='Clip absolute gradients values greater than this value. '
                                   'Set to negative to disable. Default: %(default)s.')
    dl_params.add_argument('--initial-lr-gamma-s2t',
                              type=float,
                              default=0.0002,
                              help='Initial learning rates of source-to-target gamma. Default: %(default)s.')
    dl_params.add_argument('--initial-lr-gamma-t2s',
                              type=float,
                              default=0.02,
                              help='Initial learning rates of target-to-source gamma. Default: %(default)s.')
    dl_params.add_argument('--learning-rate-scheduler-type',
                              default='plateau-reduce',
                              choices=["fixed-rate-inv-sqrt-t", "fixed-rate-inv-t", "plateau-reduce"],
                              help='Learning rate scheduler type. Default: %(default)s.')
    dl_params.add_argument('--learning-rate-reduce-factor',
                              type=float,
                              default=0.5,
                              help="Factor to multiply learning rate with "
                                   "(for 'plateau-reduce' learning rate scheduler). Default: %(default)s.")
    dl_params.add_argument('--learning-rate-reduce-num-not-improved',
                              type=int,
                              default=3,
                              help="For 'plateau-reduce' learning rate scheduler. Adjust learning rate "
                                   "if <optimized-metric> did not improve for x checkpoints. Default: %(default)s.")
    dl_params.add_argument('--learning-rate-half-life',
                              type=float,
                              default=10,
                              help="Half-life of learning rate in checkpoints. For 'fixed-rate-*' "
                                   "learning rate schedulers. Default: 10.")

    dl_params.add_argument('--beam-size', '-b',
                               type=int,
                               default=5,
                               help='Size of the beam. Default: %(default)s.')
    dl_params.add_argument('--k-best', '-K',
                               type=int,
                               default=2,
                               help='The K value for sampling K-best translations. Default: %(default)s.')

    dl_params.add_argument('--alpha',
                              type=float,
                              default=0.005,
                              help='Hyper-parameter for reward weighting. Default: %(default)s.')

    dl_params.add_argument('--epoch',
                              type=int,
                              default=15,
                              help='No. of epochs. Default: %(default)s.')

    dl_params.add_argument('--dev-round',
                              type=int,
                              default=25000,
                              help='No. of rounds for evaluating over validation data. Default: %(default)s.')

    dl_params.add_argument('--seed',
                              type=int,
                              default=13,
                              help='Random seed. Default: %(default)s.')

    dl_params.add_argument('--quiet', '-q',
                             default=False,
                             action="store_true",
<<<<<<< HEAD
                             help='Suppress console logging.')
=======
                             help='Suppress console logging.')

>>>>>>> a6edbc18
<|MERGE_RESOLUTION|>--- conflicted
+++ resolved
@@ -556,9 +556,4 @@
     dl_params.add_argument('--quiet', '-q',
                              default=False,
                              action="store_true",
-<<<<<<< HEAD
                              help='Suppress console logging.')
-=======
-                             help='Suppress console logging.')
-
->>>>>>> a6edbc18
