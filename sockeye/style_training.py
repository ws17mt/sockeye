--- conflicted
+++ resolved
@@ -115,15 +115,7 @@
                  lr_scheduler,
                  rnn_forget_bias: float,
                  vocab,
-<<<<<<< HEAD
                  embedding) -> None:
-=======
-                 disc_act: str,
-                 disc_num_hidden: int,
-                 disc_num_layers: int,
-                 disc_dropout: float,
-                 loss_lambda: float) -> None:
->>>>>>> 470f645d
         super().__init__(model_config)
         self.context = context
         self.lr_scheduler = lr_scheduler
@@ -134,13 +126,8 @@
                                                    dropout=self.config.dropout)
         self.vocab = vocab
         self._build_model_components(self.config.max_seq_len, fused, rnn_forget_bias, initialize_embedding=False)
-<<<<<<< HEAD
         self._build_discriminators(self.config.disc_act, self.config.disc_num_hidden, self.config.disc_num_layers,
                                    self.config.disc_dropout, self.config.loss_lambda)
-=======
-        # TODO: Get this from config
-        self._build_discriminators(self.disc_act, self.disc_num_hidden, self.disc_num_layers, self.disc_dropout)
->>>>>>> 470f645d
         self.module = self._build_module(train_iter, self.config.max_seq_len, self.config.max_seq_len)
         self.training_monitor = None
 
